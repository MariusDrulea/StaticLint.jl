function setref!(x::EXPR, binding::Binding)
    if !hasmeta(x)
        x.meta = Meta()
    end
    x.meta.ref = binding
    binding.refs !== nothing && push!(binding.refs, x)
end

function setref!(x::EXPR, binding)
    if !hasmeta(x)
        x.meta = Meta()
    end
    x.meta.ref = binding
end


# Main function to be called. Given the `state` tries to determine what `x` 
# refers to. If it remains unresolved and is in a delayed evaluation scope 
# (i.e. a function) it gets pushed to list (.urefs) to be resolved after we've
# run over the entire top-level scope.
function _resolve_ref(x, state)
    if !(parentof(x) isa EXPR && typof(parentof(x)) == CSTParser.Quotenode)
        resolved = resolve_ref(x, state.scope, state, [])
    end
end


# The first method that is tried. Searches the current scope for local bindings
# that match `x`. Steps:
# 1. Check whether we've already checked this scope (inifinite loops are
# possible when traversing nested modules.)
# 2. Check what sort of EXPR we're dealing with, separate name from EXPR that
# binds.
# 3. Look in the scope's variable list for a binding matching the name.
# 4. If 3. is unsuccessful, check whether the scope imports any modules then check them.
# 5. If no match is found within this scope check the parent scope.
# The return value is a boolean that is false if x should point to something but 
# can't be resolved. 
 
function resolve_ref(x::EXPR, scope::Scope, state::State, visited_scopes)::Bool
    hasref(x) && return true

    resolved = false
    module_safety_trip(scope::Scope,  visited_scopes) && return

    if is_getfield(x)
        return resolve_getfield(x, scope, state)
    elseif typof(x) === CSTParser.Kw
        # Note to self: this seems wronge - Binding should be attached to entire Kw EXPR.
        if typof(x[1]) === IDENTIFIER
            setref!(x[1], Binding(noname, nothing, nothing, [], nothing, nothing))
        elseif typof(x[1]) === BinaryOpCall && kindof(x[1][2]) === CSTParser.Tokens.DECLARATION && typof(x[1][1]) === IDENTIFIER
            setref!(x[1][1], Binding(noname, nothing, nothing, [], nothing, nothing))
        end
        return true
    elseif isidentifier(x) && (valofid(x) == "__source__" || valofid(x) == "__module__") && _in_macro_def(x)
        setref!(x, Binding(noname, nothing, nothing, [], nothing, nothing))
        return true
    end

    x1, mn = nameof_expr_to_resolve(x)
    mn == true && return true

    if scopehasbinding(scope, mn)
        setref!(x1, scope.names[mn])
        resolved = true
    elseif scope.modules isa Dict && length(scope.modules) > 0
        for m in values(scope.modules)
            resolved = resolve_ref_from_module(x, m, state)
            resolved && return true
        end
    end
    if !resolved && !scope.ismodule && parentof(scope) isa Scope
        return resolve_ref(x, parentof(scope), state, visited_scopes)
    end
    return resolved
end

# Searches a module store for a binding/variable that matches the reference `x1`.
function resolve_ref_from_module(x1::EXPR, m::SymbolServer.ModuleStore, state::State)::Bool
    hasref(x1) && return true
    if isidentifier(x1)
        x = x1
        if Symbol(valof(x)) == m.name.name
            setref!(x, m)
            return true
        elseif isexportedby(x, m)
            val = m[Symbol(valof(x))]
            if val isa SymbolServer.VarRef
                val1 = SymbolServer._lookup(val, getsymbolserver(state.server))
                if val1 !== nothing
                    setref!(x, val1)
                    return true
                else
                    return false
                end
            else
                setref!(x, val)
                return true
            end
        end
    elseif typof(x1) === MacroName
        x = x1[2]
        mn = Symbol("@", valof(x))
        if isexportedby(mn, m)
            setref!(x, m[mn])
            return true
        end
    elseif typof(x1) === x_Str
        mac = x1
        mn = Symbol("@", valof(mac[1]), "_str")
        if isexportedby(mn, m)
            setref!(mac[1], m[mn])
            return true
        end
    end
    return false
end

function resolve_ref_from_module(x::EXPR, scope::Scope, state::State)::Bool
    hasref(x) && return true
    resolved = false

    x1, mn = nameof_expr_to_resolve(x)
    mn == true && return true

    if scope_exports(scope, mn)
        setref!(x1, scope.names[mn])
        resolved = true
    end
    return resolved
end

"""
    scope_exports(scope::Scope, name::String)

Does the scope export a variable called `name`?
"""
function scope_exports(scope::Scope, name::String)
    if scopehasbinding(scope, name) && (b = scope.names[name]) isa Binding
        for ref in b.refs
            if ref isa EXPR && parentof(ref) isa EXPR && typof(parentof(ref)) === CSTParser.Export
                return true
            end
        end
    end
    return false
end

# Fallback method
function resolve_ref(x::EXPR, m, state::State, visited_scopes)::Bool
    return hasref(x)::Bool
end


"""
    resolve_getfield(x::EXPR, parent::Union{EXPR,Scope,ModuleStore,Binding}, state::State)::Bool

Given an expression of the form `parent.x` try to resolve `x`. The method
called with `parent::EXPR` resolves the reference for `parent`, other methods
then check whether the Binding/Scope/ModuleStore to which `parent` points has
a field matching `x`.
"""
function resolve_getfield(x::EXPR, scope::Scope, state::State)::Bool
    hasref(x) && return true
    resolved = false
    if isidentifier(x[1])
        resolved = resolve_ref(x[1], scope, state, [])
        if resolved && typof(x[3]) === Quotenode && isidentifier(x[3][1])
            resolved = resolve_getfield(x[3][1], refof(x[1]), state)
        end
    elseif is_getfield_w_quotenode(x[1])
        resolved = resolve_ref(x[1], scope, state, [])
        if resolved && typof(x[3]) === Quotenode && length(x[3]) > 0 && isidentifier(x[3][1])
            resolved = resolve_getfield(x[3][1], refof(x[1][3][1]), state)
        end
    end
    return resolved
end


function resolve_getfield(x::EXPR, parent_type::EXPR, state::State)::Bool
    hasref(x) && return true
    resolved = false
    if CSTParser.isidentifier(x)
        if CSTParser.defines_module(parent_type) && scopeof(parent_type) isa Scope
            resolved = resolve_ref(x, scopeof(parent_type), state, [])
        elseif CSTParser.defines_struct(parent_type)
            if scopehasbinding(scopeof(parent_type), valof(x)) 
                setref!(x, scopeof(parent_type).names[valof(x)])
                resolved = true
            end
        end
    end
    return resolved
end


function resolve_getfield(x::EXPR, b::Binding, state::State)::Bool
    hasref(x) && return true
    resolved = false
    if b.val isa Binding
        resolved = resolve_getfield(x, b.val, state)
<<<<<<< HEAD
    elseif b.val isa SymbolServer.ModuleStore || ( b.val isa EXPR && CSTParser.defines_module(b.val))
=======
    elseif b.val isa SymbolServer.ModuleStore || (b.val isa EXPR && CSTParser.defines_module(b.val))
>>>>>>> dd43e939
        resolved = resolve_getfield(x, b.val, state)
    elseif b.type isa Binding
        resolved = resolve_getfield(x, b.type.val, state)
    elseif b.type isa SymbolServer.DataTypeStore
        resolved = resolve_getfield(x, b.type, state)
    end
    return resolved
end

function resolve_getfield(x::EXPR, parent_type, state::State)::Bool
    hasref(x) && return true
    return false
end

function resolve_getfield(x::EXPR, m::SymbolServer.ModuleStore, state::State)::Bool
    hasref(x) && return true
    resolved = false
    if CSTParser.isidentifier(x) && (val = SymbolServer.maybe_getfield(Symbol(CSTParser.str_value(x)), m, getsymbolserver(state.server))) !== nothing
        if val isa SymbolServer.VarRef
            val = SymbolServer._lookup(val, getsymbolserver(state.server))
            !(val isa SymbolServer.SymStore) && return false
        end
        setref!(x, val)
        resolved = true
    end
    return resolved
end

function resolve_getfield(x::EXPR, parent::SymbolServer.DataTypeStore, state::State)::Bool
    hasref(x) && return true
    resolved = false
    if CSTParser.isidentifier(x) && Symbol(valof(x)) in parent.fieldnames
        fi = findfirst(f->Symbol(valof(x)) == f, parent.fieldnames)
        ft = parent.types[fi]
        val = SymbolServer._lookup(ft, getsymbolserver(state.server))
        if val !== nothing
            setref!(x, Binding(noname, nothing, val, [], nothing, nothing))
            resolved = true
        end
    end
    return resolved
end

resolvable_macroname(x::EXPR) = typof(x) === MacroName && length(x) == 2 && isidentifier(x[2]) && refof(x[2]) === nothing

function _in_macro_def(x::EXPR)
    if typof(x) === CSTParser.Macro
        return true
    elseif parentof(x) isa EXPR
        return _in_macro_def(parentof(x))
    else
        return false
    end
end

"""
    module_safety_trip(scope::Scope,  visited_scopes)

Checks whether the scope is a module and we've visited it before, 
otherwise adds the module to the list.
"""
function module_safety_trip(scope::Scope,  visited_scopes)
    if CSTParser.defines_module(scope.expr) && CSTParser.length(scope.expr) > 1 && CSTParser.typof(scope.expr[2]) === IDENTIFIER
        s_m_name = scope.expr[2].val isa String ? scope.expr[2].val : ""
        if s_m_name in visited_scopes
            return true
        else
            push!(visited_scopes, s_m_name)
        end
    end
    return false
end


function nameof_expr_to_resolve(x)
    if isidentifier(x)
        x1 = x
        mn = valofid(x)
    elseif resolvable_macroname(x)
        x1 = x[2]
        mn = string("@", valofid(x1))
    elseif typof(x) === x_Str && isidentifier(x[1])
        x1 = x[1]
        mn = string("@", valofid(x1), "_str")
    else
        return x, true
    end
    x1, mn
end

"""
    valofid(x)

Returns the string value of an expression for which `isidentifier` is true, 
i.e. handles NONSTDIDENTIFIERs.
"""
valofid(x::EXPR) = typof(x) === CSTParser.IDENTIFIER ? valof(x) : valof(x[2])<|MERGE_RESOLUTION|>--- conflicted
+++ resolved
@@ -201,11 +201,7 @@
     resolved = false
     if b.val isa Binding
         resolved = resolve_getfield(x, b.val, state)
-<<<<<<< HEAD
-    elseif b.val isa SymbolServer.ModuleStore || ( b.val isa EXPR && CSTParser.defines_module(b.val))
-=======
     elseif b.val isa SymbolServer.ModuleStore || (b.val isa EXPR && CSTParser.defines_module(b.val))
->>>>>>> dd43e939
         resolved = resolve_getfield(x, b.val, state)
     elseif b.type isa Binding
         resolved = resolve_getfield(x, b.type.val, state)
