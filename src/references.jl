function setref!(x::EXPR, binding::Binding)
    if !hasmeta(x)
        x.meta = Meta()
    end
    x.meta.ref = binding
    binding.refs !== nothing && push!(binding.refs, x)
end

function setref!(x::EXPR, binding)
    if !hasmeta(x)
        x.meta = Meta()
    end
    x.meta.ref = binding
end


# Main function to be called. Given the `state` tries to determine what `x`
# refers to. If it remains unresolved and is in a delayed evaluation scope
# (i.e. a function) it gets pushed to list (.urefs) to be resolved after we've
# run over the entire top-level scope.
function resolve_ref(x, state)
    if !(parentof(x) isa EXPR && headof(parentof(x)) === :quotenode)
        resolved = resolve_ref(x, state.scope, state)
    end
end


# The first method that is tried. Searches the current scope for local bindings
# that match `x`. Steps:
# 1. Check whether we've already checked this scope (inifinite loops are
# possible when traversing nested modules.)
# 2. Check what sort of EXPR we're dealing with, separate name from EXPR that
# binds.
# 3. Look in the scope's variable list for a binding matching the name.
# 4. If 3. is unsuccessful, check whether the scope imports any modules then check them.
# 5. If no match is found within this scope check the parent scope.
# The return value is a boolean that is false if x should point to something but
# can't be resolved.

function resolve_ref(x::EXPR, scope::Scope, state::State)::Bool
    hasref(x) && return true
    resolved = false

    if is_getfield(x)
        return resolve_getfield(x, scope, state)
    elseif iskwarg(x)
        # Note to self: this seems wronge - Binding should be attached to entire Kw EXPR.
        if isidentifier(x.args[1])
            setref!(x.args[1], Binding(noname, nothing, nothing, []))
        elseif isdeclaration(x.args[1]) && isidentifier(x.args[1].args[1])
            setref!(x.args[1].args[1], Binding(noname, nothing, nothing, []))
        end
        return true
    elseif is_special_macro_term(x) || new_within_struct(x)
        setref!(x, Binding(noname, nothing, nothing, []))
        return true
    end
    x1, mn = nameof_expr_to_resolve(x)
    mn == true && return true
    
    if scopehasbinding(scope, mn)
        setref!(x1, scope.names[mn])
        resolved = true
    elseif scope.modules isa Dict && length(scope.modules) > 0
        for m in values(scope.modules)
            resolved = resolve_ref_from_module(x, m, state)
            resolved && return true
        end
    end
    if !resolved && !CSTParser.defines_module(scope.expr) && parentof(scope) isa Scope
        return resolve_ref(x, parentof(scope), state)
    end
    return resolved
end

# Searches a module store for a binding/variable that matches the reference `x1`.
function resolve_ref_from_module(x1::EXPR, m::SymbolServer.ModuleStore, state::State)::Bool
    hasref(x1) && return true

    if CSTParser.ismacroname(x1)
        x = x1
        if valof(x) == "@." && m.name == VarRef(nothing, :Base)
            # @. gets converted to @__dot__, probably during lowering.
            setref!(x, m[:Broadcast][Symbol("@__dot__")])
            return true
        end

        mn = Symbol(valof(x))
        if isexportedby(mn, m)
            setref!(x, maybe_lookup(m[mn], state.server))
            return true
        end
    elseif isidentifier(x1)
        x = x1
        if Symbol(valof(x)) == m.name.name
            setref!(x, m)
            return true
        elseif isexportedby(x, m)
            setref!(x, maybe_lookup(m[Symbol(valof(x))], state.server))
            return true
        end
    end
    return false
end

function resolve_ref_from_module(x::EXPR, scope::Scope, state::State)::Bool
    hasref(x) && return true
    resolved = false

    x1, mn = nameof_expr_to_resolve(x)
    mn == true && return true

    if scope_exports(scope, mn, state)
        setref!(x1, scope.names[mn])
        resolved = true
    end
    return resolved
end

"""
    scope_exports(scope::Scope, name::String)

Does the scope export a variable called `name`?
"""
function scope_exports(scope::Scope, name::String, state)
    if scopehasbinding(scope, name) && (b = scope.names[name]) isa Binding
<<<<<<< HEAD
        initial_pass_on_exports(scope.expr, state)
=======
        initial_pass_on_exports(scope.expr, name, state.server)
>>>>>>> 1ad49352
        for ref in b.refs
            if ref isa EXPR && parentof(ref) isa EXPR && headof(parentof(ref)) === :export
                return true
            end
        end
    end
    return false
end

"""
    initial_pass_on_exports(x::EXPR, server)

Export statements need to be (pseudo) evaluated each time we consider 
whether a variable is made available by an import statement.
"""
<<<<<<< HEAD
function initial_pass_on_exports(x::EXPR, state)
    # @assert CSTParser.defines_module(x)
    for a in x.args[3] # module block expressions
        if headof(a) === :export
            traverse(a, Delayed(retrieve_scope(a), state.env, state.server))
=======
function initial_pass_on_exports(x::EXPR, name, server)
    for a in x.args[3] # module block expressions
        if headof(a) === :export
            for i = 1:length(a.args)
                if isidentifier(a.args[i]) && valof(a.args[i]) == name
                    if !hasref(a.args[i])
                        Delayed(scopeof(x), server)(a.args[i])
                    end
                end
            end
>>>>>>> 1ad49352
        end
    end
end

# Fallback method
function resolve_ref(x::EXPR, m, state::State)::Bool
    return hasref(x)::Bool
end

rhs_of_getfield(x::EXPR) = CSTParser.is_getfield_w_quotenode(x) ? x.args[2].args[1] : x
lhs_of_getfield(x::EXPR) = rhs_of_getfield(x.args[1])

"""
    resolve_getfield(x::EXPR, parent::Union{EXPR,Scope,ModuleStore,Binding}, state::State)::Bool

Given an expression of the form `parent.x` try to resolve `x`. The method
called with `parent::EXPR` resolves the reference for `parent`, other methods
then check whether the Binding/Scope/ModuleStore to which `parent` points has
a field matching `x`.
"""
function resolve_getfield(x::EXPR, scope::Scope, state::State)::Bool
    hasref(x) && return true
    resolved = resolve_ref(x.args[1], scope, state)
    if isidentifier(x.args[1])
        lhs = x.args[1]
    elseif CSTParser.is_getfield_w_quotenode(x.args[1])
        lhs = lhs_of_getfield(x)
    else
        return resolved
    end
    if resolved && (rhs = rhs_of_getfield(x)) !== nothing
        resolved = resolve_getfield(rhs, refof(lhs), state)
    end
    return resolved
end


function resolve_getfield(x::EXPR, parent_type::EXPR, state::State)::Bool
    hasref(x) && return true
    resolved = false
    if isidentifier(x)
        if CSTParser.defines_module(parent_type) && scopeof(parent_type) isa Scope
            resolved = resolve_ref(x, scopeof(parent_type), state)
        elseif CSTParser.defines_struct(parent_type)
            if scopehasbinding(scopeof(parent_type), valof(x))
                setref!(x, scopeof(parent_type).names[valof(x)])
                resolved = true
            end
        end
    end
    return resolved
end


function resolve_getfield(x::EXPR, b::Binding, state::State)::Bool
    hasref(x) && return true
    resolved = false
    if b.val isa Binding
        resolved = resolve_getfield(x, b.val, state)
    elseif b.val isa SymbolServer.ModuleStore || (b.val isa EXPR && CSTParser.defines_module(b.val))
        resolved = resolve_getfield(x, b.val, state)
    elseif b.type isa Binding
        resolved = resolve_getfield(x, b.type.val, state)
    elseif b.type isa SymbolServer.DataTypeStore
        resolved = resolve_getfield(x, b.type, state)
    end
    return resolved
end

function resolve_getfield(x::EXPR, parent_type, state::State)::Bool
    hasref(x) && return true
    return false
end

function is_overloaded(val::SymbolServer.SymStore, scope::Scope)
    (vr = val.name isa SymbolServer.FakeTypeName ? val.name.name : val.name)
    haskey(scope.overloaded, vr)
end

function resolve_getfield(x::EXPR, m::SymbolServer.ModuleStore, state::State)::Bool
    hasref(x) && return true
    resolved = false
    if CSTParser.ismacroname(x) && (val = maybe_lookup(SymbolServer.maybe_getfield(Symbol(valofid(x)), m, getsymbols(state)), state.server)) !== nothing
        setref!(x, val)
        resolved = true
    elseif isidentifier(x) && (val = maybe_lookup(SymbolServer.maybe_getfield(Symbol(valofid(x)), m, getsymbols(state)), state.server)) !== nothing
        # Check whether variable is overloaded in top-level scope
        tls = retrieve_toplevel_scope(state.scope)
        # if tls.overloaded !== nothing && (vr = val.name isa SymbolServer.FakeTypeName ? val.name.name : val.name; haskey(tls.overloaded, vr))
        #     @info 1
        #     setref!(x, tls.overloaded[vr])
        #     return true
        # end
        vr = val.name isa SymbolServer.FakeTypeName ? val.name.name : val.name
        if haskey(tls.names, valof(x)) && tls.names[valof(x)] isa Binding && tls.names[valof(x)].val isa SymbolServer.FunctionStore
            setref!(x, tls.names[valof(x)])
            return true
        elseif tls.overloaded !== nothing && haskey(tls.overloaded, vr)
            setref!(x, tls.overloaded[vr])
            return true
        end
        setref!(x, val)
        resolved = true
    end
    return resolved
end

# function is_overloaded1(x, tls, val)
#     vr = val.name isa SymbolServer.FakeTypeName ? val.name.name : val.name
#     if haskey(tls.names, valof(x)) && tls.names[valof(x)] isa Binding && first(tls.names[valof(x)]) isa SymbolServer.FunctionStore

#     end
#     haskey(tls.overloaded, vr)
    
# end

function resolve_getfield(x::EXPR, parent::SymbolServer.DataTypeStore, state::State)::Bool
    hasref(x) && return true
    resolved = false
    if isidentifier(x) && Symbol(valof(x)) in parent.fieldnames
        fi = findfirst(f -> Symbol(valof(x)) == f, parent.fieldnames)
        ft = parent.types[fi]
        val = SymbolServer._lookup(ft, getsymbols(state), true)
        # TODO: Need to handle the case where we get back a FakeUnion, etc.
        setref!(x, Binding(noname, nothing, val, []))
        resolved = true
    end
    return resolved
end

resolvable_macroname(x::EXPR) = isidentifier(x) && CSTParser.ismacroname(x) && refof(x) === nothing

"""
    module_safety_trip(scope::Scope,  visited_scopes)

Checks whether the scope is a module and we've visited it before, 
otherwise adds the module to the list.
"""
function module_safety_trip(scope::Scope,  visited_scopes)
    if CSTParser.defines_module(scope.expr) && length(scope.expr.args) > 1 && isidentifier(scope.expr.args[2])
        s_m_name = valofid(scope.expr.args[2])
        if s_m_name in visited_scopes
            return true
        else
            push!(visited_scopes, s_m_name)
        end
    end
    return false
end


function nameof_expr_to_resolve(x)
    if isidentifier(x)
        mn = valofid(x)
    else
        return x, true
    end
    x, mn
end

"""
    valofid(x)

Returns the string value of an expression for which `isidentifier` is true, 
i.e. handles NONSTDIDENTIFIERs.
"""
valofid(x::EXPR) = headof(x) === :IDENTIFIER ? valof(x) : valof(x.args[2])

"""
new_within_struct(x::EXPR)

Checks whether x is a reference to `new` within a datatype constructor. 
"""
new_within_struct(x::EXPR) = isidentifier(x) && valofid(x) == "new" && is_in_fexpr(x, CSTParser.defines_struct)
is_special_macro_term(x::EXPR) = isidentifier(x) && (valofid(x) == "__source__" || valofid(x) == "__module__") && is_in_fexpr(x, CSTParser.defines_macro)<|MERGE_RESOLUTION|>--- conflicted
+++ resolved
@@ -124,11 +124,7 @@
 """
 function scope_exports(scope::Scope, name::String, state)
     if scopehasbinding(scope, name) && (b = scope.names[name]) isa Binding
-<<<<<<< HEAD
-        initial_pass_on_exports(scope.expr, state)
-=======
         initial_pass_on_exports(scope.expr, name, state.server)
->>>>>>> 1ad49352
         for ref in b.refs
             if ref isa EXPR && parentof(ref) isa EXPR && headof(parentof(ref)) === :export
                 return true
@@ -144,13 +140,7 @@
 Export statements need to be (pseudo) evaluated each time we consider 
 whether a variable is made available by an import statement.
 """
-<<<<<<< HEAD
-function initial_pass_on_exports(x::EXPR, state)
-    # @assert CSTParser.defines_module(x)
-    for a in x.args[3] # module block expressions
-        if headof(a) === :export
-            traverse(a, Delayed(retrieve_scope(a), state.env, state.server))
-=======
+
 function initial_pass_on_exports(x::EXPR, name, server)
     for a in x.args[3] # module block expressions
         if headof(a) === :export
@@ -161,7 +151,6 @@
                     end
                 end
             end
->>>>>>> 1ad49352
         end
     end
 end
