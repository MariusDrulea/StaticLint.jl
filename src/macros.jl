--- conflicted
+++ resolved
@@ -141,9 +141,10 @@
 end
 
 function _points_to_arbitrary_macro(x::EXPR, module_name, name, state)
-<<<<<<< HEAD
-    length(x) == 2 && isidentifier(x[2]) && valof(x[2]) == name && haskey(getsymbolserver(state.server), Symbol(module_name)) && haskey(getsymbolserver(state.server)[Symbol(module_name)], Symbol("@", name)) && refof(x[2]) == getsymbolserver(state.server)[Symbol(module_name)][Symbol("@", name)]
+    length(x) == 2 && isidentifier(x[2]) && valof(x[2]) == name && haskey(getsymbolserver(state.server), Symbol(module_name)) && haskey(getsymbolserver(state.server)[Symbol(module_name)], Symbol("@", name)) && refof(x[2]) == maybe_lookup(getsymbolserver(state.server)[Symbol(module_name)][Symbol("@", name)], state.server)
 end
+
+maybe_lookup(x, server) = x isa SymbolServer.VarRef ? SymbolServer._lookup(x, getsymbolserver(server), true) : x
 
 function maybe_eventually_get_id(x::EXPR)
     if isidentifier(x) 
@@ -177,10 +178,4 @@
             return names
         end
     end
-end
-=======
-    length(x) == 2 && isidentifier(x[2]) && valof(x[2]) == name && haskey(getsymbolserver(state.server), Symbol(module_name)) && haskey(getsymbolserver(state.server)[Symbol(module_name)], Symbol("@", name)) && refof(x[2]) == maybe_lookup(getsymbolserver(state.server)[Symbol(module_name)][Symbol("@", name)], state.server)
-end
-
-maybe_lookup(x, server) = x isa SymbolServer.VarRef ? SymbolServer._lookup(x, getsymbolserver(server), true) : x
->>>>>>> 0d259eb9
+end