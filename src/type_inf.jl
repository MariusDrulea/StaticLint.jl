--- conflicted
+++ resolved
@@ -53,7 +53,6 @@
                     end
                 end
             end
-<<<<<<< HEAD
         elseif headof(rhs) === :INTEGER
             settype!(binding, CoreTypes.Int)
         elseif headof(rhs) === :FLOAT
@@ -78,21 +77,6 @@
             elseif refof_rhs isa SymbolServer.GenericStore && refof_rhs.typ isa SymbolServer.FakeTypeName
                 settype!(binding, maybe_lookup(refof_rhs.typ.name, state.server))
             elseif refof_rhs isa SymbolServer.FunctionStore
-=======
-        end
-    elseif headof(rhs) === :INTEGER
-        settype!(binding, CoreTypes.Int)
-    elseif headof(rhs) === :FLOAT
-        settype!(binding, CoreTypes.Float64)
-    elseif CSTParser.isstringliteral(rhs)
-        settype!(binding, CoreTypes.String)
-    elseif isidentifier(rhs) || is_getfield_w_quotenode(rhs)
-        refof_rhs = isidentifier(rhs) ? refof(rhs) : refof_maybe_getfield(rhs)
-        if refof_rhs isa Binding
-            if refof_rhs.val isa SymbolServer.GenericStore && refof_rhs.val.typ isa SymbolServer.FakeTypeName
-                settype!(binding, maybe_lookup(refof_rhs.val.typ.name, state.server))
-            elseif refof_rhs.val isa SymbolServer.FunctionStore
->>>>>>> 0a5cbbd8
                 settype!(binding, CoreTypes.Function)
             elseif refof_rhs isa SymbolServer.DataTypeStore
                 settype!(binding, CoreTypes.DataType)
