--- conflicted
+++ resolved
@@ -53,25 +53,6 @@
                     end
                 end
             end
-<<<<<<< HEAD
-        end
-    elseif headof(rhs) === :INTEGER
-        binding.type = CoreTypes.Int
-    elseif headof(rhs) === :FLOAT
-        binding.type = CoreTypes.Float64
-    elseif CSTParser.isstringliteral(rhs)
-        binding.type = CoreTypes.String
-    elseif isidentifier(rhs) || is_getfield_w_quotenode(rhs)
-        refof_rhs = isidentifier(rhs) ? refof(rhs) : refof_maybe_getfield(rhs)
-        if refof_rhs isa Binding
-            rhs_bind = refof(rhs)
-            if refof_rhs.val isa SymbolServer.GenericStore && refof_rhs.val.typ isa SymbolServer.FakeTypeName
-                binding.type = maybe_lookup(refof_rhs.val.typ.name, state)
-            elseif refof_rhs.val isa SymbolServer.FunctionStore
-                binding.type = CoreTypes.Function
-            elseif refof_rhs.val isa SymbolServer.DataTypeStore
-                binding.type = CoreTypes.DataType
-=======
         elseif headof(rhs) === :INTEGER
             settype!(binding, CoreTypes.Int)
         elseif headof(rhs) === :HEXINT
@@ -81,7 +62,6 @@
                 settype!(binding, CoreTypes.UInt16)
             elseif length(rhs.val) < 11
                 settype!(binding, CoreTypes.UInt32)
->>>>>>> 2ce4ea52
             else
                 settype!(binding, CoreTypes.UInt64)
             end
@@ -95,7 +75,7 @@
             refof_rhs = isidentifier(rhs) ? refof(rhs) : refof_maybe_getfield(rhs)
             if refof_rhs isa Binding
                 if refof_rhs.val isa SymbolServer.GenericStore && refof_rhs.val.typ isa SymbolServer.FakeTypeName
-                    settype!(binding, maybe_lookup(refof_rhs.val.typ.name, state.server))
+                    settype!(binding, maybe_lookup(refof_rhs.val.typ.name, state))
                 elseif refof_rhs.val isa SymbolServer.FunctionStore
                     settype!(binding, CoreTypes.Function)
                 elseif refof_rhs.val isa SymbolServer.DataTypeStore
@@ -104,21 +84,12 @@
                     settype!(binding, refof_rhs.type)
                 end
             elseif refof_rhs isa SymbolServer.GenericStore && refof_rhs.typ isa SymbolServer.FakeTypeName
-                settype!(binding, maybe_lookup(refof_rhs.typ.name, state.server))
+                settype!(binding, maybe_lookup(refof_rhs.typ.name, state))
             elseif refof_rhs isa SymbolServer.FunctionStore
                 settype!(binding, CoreTypes.Function)
             elseif refof_rhs isa SymbolServer.DataTypeStore
                 settype!(binding, CoreTypes.DataType)
             end
-<<<<<<< HEAD
-        elseif refof_rhs isa SymbolServer.GenericStore && refof_rhs.typ isa SymbolServer.FakeTypeName
-            binding.type = maybe_lookup(refof_rhs.typ.name, state)
-        elseif refof_rhs isa SymbolServer.FunctionStore
-            binding.type = CoreTypes.Function
-        elseif refof_rhs isa SymbolServer.DataTypeStore
-            binding.type = CoreTypes.DataType
-=======
->>>>>>> 2ce4ea52
         end
     end
 end
@@ -157,14 +128,6 @@
     for ref in b.refs
         new_possibles = []
         ref isa EXPR || continue # skip non-EXPR (i.e. used for handling of globals)
-<<<<<<< HEAD
-        check_ref_against_calls(ref, visitedmethods, new_possibles, env)
-
-        if isempty(possibletypes)
-            possibletypes = new_possibles
-        elseif !isempty(new_possibles)
-            possibletypes = intersect(possibletypes, new_possibles)
-=======
         # Some simple handling for :if blocks
         if ifbranch === nothing
             ifbranch = find_if_parents(ref)
@@ -175,14 +138,13 @@
             end
             ifbranch = newbranch
         end
-        check_ref_against_calls(ref, visitedmethods, new_possibles, server)
+        check_ref_against_calls(ref, visitedmethods, new_possibles, env)
         if !isempty(new_possibles)
             if isempty(possibletypes)
                 possibletypes = new_possibles
             else
                 possibletypes = intersect(possibletypes, new_possibles)
             end
->>>>>>> 2ce4ea52
             if isempty(possibletypes)
                 return
             end
@@ -196,26 +158,15 @@
         elseif type isa SymbolServer.DataTypeStore
             settype!(b, type)
         elseif type isa SymbolServer.VarRef
-<<<<<<< HEAD
-            b.type = SymbolServer._lookup(type, getsymbols(env)) # could be nothing
+            settype!(b, SymbolServer._lookup(type, getsymbols(env))) # could be nothing
         elseif type isa SymbolServer.FakeTypeName && isempty(type.parameters)
-            b.type = SymbolServer._lookup(type.name, getsymbols(env)) # could be nothing
-=======
-            settype!(b, SymbolServer._lookup(type, getsymbolserver(server))) # could be nothing
-        elseif type isa SymbolServer.FakeTypeName && isempty(type.parameters)
-            settype!(b, SymbolServer._lookup(type.name, getsymbolserver(server))) # could be nothing
->>>>>>> 2ce4ea52
-        end
-    end
-end
-
-<<<<<<< HEAD
+            settype!(b, SymbolServer._lookup(type.name, getsymbols(env))) # could be nothing
+        end
+    end
+end
+
 function check_ref_against_calls(x, visitedmethods, new_possibles, env::ExternalEnv)
-    if is_arg_of_resolved_call(x)
-=======
-function check_ref_against_calls(x, visitedmethods, new_possibles, server)
     if is_arg_of_resolved_call(x) && !call_is_func_sig(x.parent)
->>>>>>> 2ce4ea52
         sig = parentof(x)
         # x is argument of function call (func) and we know what that function is
         if CSTParser.isidentifier(sig.args[1])
@@ -229,13 +180,13 @@
             for method in func.refs
                 method = get_method(method)
                 method === nothing && continue
-                if method isa EXPR 
+                if method isa EXPR
                     if defines_function(method)
                         get_arg_type_at_position(method, argi, new_possibles)
                     # elseif CSTParser.defines_struct(method)
                         # Can we ignore this? Default constructor gives us no type info?
                     end
-                else # elseif what? 
+                else # elseif what?
                     iterate_over_ss_methods(method, tls, env, m -> (get_arg_type_at_position(m, argi, new_possibles);false))
                 end
             end
@@ -260,7 +211,7 @@
     end
 end
 
-function is_arg_of_resolved_call(x::EXPR) 
+function is_arg_of_resolved_call(x::EXPR)
     parentof(x) isa EXPR && headof(parentof(x)) === :call && # check we're in a call signature
     (caller = parentof(x).args[1]) !== x && # and that x is not the caller
     ((CSTParser.isidentifier(caller) && hasref(caller)) || (is_getfield(caller) && headof(caller.args[2]) === :quotenode && hasref(caller.args[2].args[1])))
@@ -275,10 +226,10 @@
 function get_arg_type_at_position(method, argi, types)
     if method isa EXPR
         sig = CSTParser.get_sig(method)
-        if sig !== nothing && 
+        if sig !== nothing &&
             sig.args !== nothing && argi <= length(sig.args) &&
             hasbinding(sig.args[argi]) &&
-            (argb = bindingof(sig.args[argi]); argb isa Binding && argb.type !== nothing) && 
+            (argb = bindingof(sig.args[argi]); argb isa Binding && argb.type !== nothing) &&
             !(argb.type in types)
             push!(types, argb.type)
             return
@@ -309,7 +260,7 @@
             end
         end
     elseif headof(x) === :ref && hasref(x.args[1])
-        r = refof(x.args[1]) 
+        r = refof(x.args[1])
         if r isa SymbolServer.DataTypeStore ||
             r isa Binding && CoreTypes.isdatatype(r.type)
             r
@@ -332,7 +283,7 @@
 function maybe_get_vec_eltype(t)
     if iscurly(t)
         lhs_ref = refof_maybe_getfield(t.args[1])
-        if lhs_ref isa SymbolServer.DataTypeStore && CoreTypes.isarray(lhs_ref) && length(t.args) > 1 
+        if lhs_ref isa SymbolServer.DataTypeStore && CoreTypes.isarray(lhs_ref) && length(t.args) > 1
             refof(t.args[2])
         end
     end
