--- conflicted
+++ resolved
@@ -19,11 +19,9 @@
 CannotDeclareConst,
 InvalidRedefofConst,
 NotEqDef,
-<<<<<<< HEAD
-KwDefaultMismatch)
-=======
+KwDefaultMismatch,
 InappropriateUseOfLiteral)
->>>>>>> 5e9809d4
+
 
 
 const LintCodeDescriptions = Dict{LintCodes,String}(IncorrectCallArgs => "Possible method call error.",
@@ -45,11 +43,8 @@
     CannotDeclareConst => "Cannot declare constant; it already has a value.",
     InvalidRedefofConst => "Invalid redefinition of constant.",
     NotEqDef => "`!=` is defined as `const != = !(==)` and should not be overloaded. Overload `==` instead.",
-<<<<<<< HEAD
-    KwDefaultMismatch => "The default value provided does not match the specified argument type."
-=======
+    KwDefaultMismatch => "The default value provided does not match the specified argument type.",
     InappropriateUseOfLiteral => "You really shouldn't be using a literal value here."
->>>>>>> 5e9809d4
     )
 
 haserror(m::Meta) = m.error !== nothing
@@ -466,11 +461,9 @@
     opts.useoffuncargs && check_farg_unused(x)
     check_const_decl(x)
     check_const_redef(x)
-<<<<<<< HEAD
     check_kw_default(x, server)
-=======
     check_use_of_literal(x)
->>>>>>> 5e9809d4
+
     for i in 1:length(x)
         check_all(x[i], opts, server)
     end
@@ -709,7 +702,7 @@
     end
 end
 
-<<<<<<< HEAD
+
 """
     check_kw_default(x::EXPR, server)
 
@@ -729,7 +722,8 @@
         end 
     end
 end
-=======
+
+
 function check_use_of_literal(x::EXPR)
     if CSTParser.defines_module(x) && length(x.args) > 1 && isbadliteral(x.args[2])
         seterror!(x.args[2], InappropriateUseOfLiteral)
@@ -755,4 +749,3 @@
 end
 
 isbadliteral(x::EXPR) = CSTParser.isliteral(x) && (kindof(x) === CSTParser.Tokens.STRING || kindof(x) === CSTParser.Tokens.TRIPLE_STRING || kindof(x) === CSTParser.Tokens.INTEGER || kindof(x) === CSTParser.Tokens.FLOAT || kindof(x) === CSTParser.Tokens.CHAR || kindof(x) === CSTParser.Tokens.TRUE || kindof(x) === CSTParser.Tokens.FALSE)
->>>>>>> 5e9809d4
