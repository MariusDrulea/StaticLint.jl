--- conflicted
+++ resolved
@@ -3,24 +3,18 @@
 include("exception_types.jl")
 
 using SymbolServer, CSTParser
-<<<<<<< HEAD
+
 using CSTParser: EXPR, isidentifier, setparent!, kindof, valof, headof, hastrivia, parentof, isoperator, ispunctuation
 # CST utils
 using CSTParser: is_getfield, isassignment, isdeclaration, isbracketed, iskwarg, iscall, iscurly, isunarycall, isunarysyntax, isbinarycall, isbinarysyntax, issplat, defines_function, is_getfield_w_quotenode, iswhere, iskeyword, isstringliteral, isparameters, isnonstdid, istuple
-=======
-using CSTParser: EXPR, isidentifier, Import, Using, Export, Quote, Quotenode, x_Str, FunctionDef, setparent!, kindof, valof, typof, parentof, is_assignment, isoperator, ispunctuation, iskw, defines_function, is_splat
->>>>>>> 33f58d48
 using SymbolServer: VarRef
 
 const noname = EXPR(:noname, nothing, nothing, 0, 0, nothing, nothing, nothing)
 
 baremodule CoreTypes # Convenience
 using ..SymbolServer
-<<<<<<< HEAD
-using Base: ==, @static, !
-=======
 using Base: ==, @static
->>>>>>> 33f58d48
+
 const DataType = SymbolServer.stdlibs[:Core][:DataType]
 const Function = SymbolServer.stdlibs[:Core][:Function]
 const Module = SymbolServer.stdlibs[:Core][:Module]
@@ -29,12 +23,6 @@
 const Int = SymbolServer.stdlibs[:Core][:Int]
 const Float64 = SymbolServer.stdlibs[:Core][:Float64]
 const Vararg = SymbolServer.FakeTypeName(Core.Vararg)
-<<<<<<< HEAD
-@static if !(Vararg isa Type)
-    isva(x) = ((x isa SymbolServer.FakeTypeName && x.name.name == :Vararg && x.name.parent isa SymbolServer.VarRef && x.name.parent.name == :Core) || (x isa SymbolServer.FakeTypeofVararg)) || (x isa SymbolServer.FakeUnionAll && isva(x.body))
-else
-    isva(x) = (x isa SymbolServer.FakeTypeName && x.name.name == :Vararg && x.name.parent isa SymbolServer.VarRef && x.name.parent.name == :Core) || (x isa SymbolServer.FakeUnionAll && isva(x.body))
-=======
 
 isva(x::SymbolServer.FakeUnionAll) = isva(x.body)
 @static if Core.Vararg isa Core.Type
@@ -45,7 +33,6 @@
 else
     isva(x) = x isa SymbolServer.FakeTypeofVararg
 end
->>>>>>> 33f58d48
 end
 
 end
@@ -160,11 +147,8 @@
 
 """
 function followinclude(x, state::State)
-<<<<<<< HEAD
     if CSTParser.iscall(x) && length(x.args) > 0 && isidentifier(x.args[1]) && valofid(x.args[1]) == "include"
-=======
-    if is_call(x) && length(x) > 0 && isidentifier(x[1]) && valofid(x[1]) == "include"
->>>>>>> 33f58d48
+
         init_path = path = get_path(x, state)
         if isempty(path)
         elseif isabspath(path)
