--- conflicted
+++ resolved
@@ -70,7 +70,6 @@
     end
 
     state.scope != s0 && (state.scope = s0)
-<<<<<<< HEAD
     
     if state.file == state.targetfile && hasscope(x) && scopeof(x) !== state.scope && typof(x) !== CSTParser.ModuleH && typof(x) !== CSTParser.BareModule && typof(x) !== CSTParser.FileH && !CSTParser.defines_datatype(x)
         for (n,b) in scopeof(x).names
@@ -78,7 +77,6 @@
         end
     end
     state.delayed = delayed
-=======
     return state.scope
 end
 
@@ -98,7 +96,6 @@
     traverse(x, state)
     
     state.scope != s0 && (state.scope = s0)
->>>>>>> f057f3c5
     return state.scope
 end
 
