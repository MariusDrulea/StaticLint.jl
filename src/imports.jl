--- conflicted
+++ resolved
@@ -87,13 +87,8 @@
     end
 end
 no_modules_above(s::Scope) = !CSTParser.defines_module(s.expr) || s.parent === nothing || no_modules_above(s.parent)
-<<<<<<< HEAD
 function get_named_toplevel_module(s::Scope, name::String) 
     if CSTParser.defines_module(s.expr) && valofid(CSTParser.get_name(s.expr)) == name && no_modules_above(s)
-=======
-function get_named_toplevel_module(s::Scope, name::String)
-    if s.ismodule && valofid(CSTParser.get_name(s.expr)) == name && no_modules_above(s)
->>>>>>> 8f8f7389
         return s.expr
     elseif s.parent isa Scope
         return get_named_toplevel_module(s.parent, name)
