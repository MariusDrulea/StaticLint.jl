using StaticLint, SymbolServer
using CSTParser, Test
using StaticLint: scopeof, bindingof, refof, errorof, check_all

server = StaticLint.FileServer();

function get_ids(x, ids = [])
    if StaticLint.typof(x) == CSTParser.IDENTIFIER
        push!(ids, x)
    else
        for a in x
            get_ids(a, ids)
        end
    end
    ids
end

function parse_and_pass(s)
    empty!(server.files)
    f = StaticLint.File("", s, CSTParser.parse(s, true), nothing, server)
    StaticLint.setroot(f, f)
    StaticLint.setfile(server, "", f)
    StaticLint.scopepass(f)
    return f.cst
end


function check_resolved(s)
    cst = parse_and_pass(s)
    IDs = get_ids(cst)
    [(refof(i) !== nothing) for i in IDs]
end

@testset "StaticLint" begin

@testset "Basic bindings" begin 

@test check_resolved("""
x
x = 1
x
""")  == [false, true, true]

@test check_resolved("""
x, y
x = y = 1
x, y
""")  == [false, false, true, true, true, true]

@test check_resolved("""
x, y
x, y = 1, 1
x, y
""")  == [false, false, true, true, true, true]

@test check_resolved("""
M
module M end
M
""")  == [false, true, true]

@test check_resolved("""
f
f() = 0
f
""")  == [false, true, true]

@test check_resolved("""
f
function f end
f
""")  == [false, true, true]

@test check_resolved("""
f
function f() end
f
""")  == [false, true, true]

@test check_resolved("""
function f(a) 
end
""")  == [true, true]

@test check_resolved("""
f, a
function f(a) 
    a
end
f, a
""")  == [false, false, true, true, true, true, false]


@test check_resolved("""
x
let x = 1
    x
end
x
""")  == [false, true, true, false]

@test check_resolved("""
x,y
let x = 1, y = 1
    x, y
end
x, y
""")  == [false, false, true, true, true, true, false, false]

@test check_resolved("""
function f(a...)
    f(a)
end
""")  == [true, true, true, true]

@test check_resolved("""
for i = 1:1
end
""")  == [true]

@test check_resolved("""
[i for i in 1:1]
""")  == [true, true]

@test check_resolved("""
[i for i in 1:1 if i]
""")  == [true, true, true]

# @test check_resolved("""
# @deprecate f(a) sin(a)
# f
# """)  == [true, true, true, true, true, true]

@test check_resolved("""
@deprecate f sin
f
""")  == [true, true, true, true]

@test check_resolved("""
module Mod
f = 1
end
using .Mod: f
f
""") == [true, true, true, true, true]

@test check_resolved("""
module Mod
module SubMod
    f() = 1
end
using .SubMod: f
f
end
""") == [true, true, true, true, true, true]

@test check_resolved("""
struct T
    field
end
function f(arg::T)
    arg.field
end
""") == [true, true, true, true, true, true, true]

@test check_resolved("""
f(arg) = arg
""") == [1, 1, 1]

@test check_resolved("-(r::T) where T = r") == [1, 1, 1, 1]
@test check_resolved("[k * j for j = 1:10 for k = 1:10]") == [1, 1, 1, 1]
@test check_resolved("[k * j for j in 1:10 for k in 1:10]") == [1, 1, 1, 1]

@testset "inference" begin
    @test bindingof(parse_and_pass("f(arg) = arg")[1]).type == StaticLint.CoreTypes.Function
    @test bindingof(parse_and_pass("function f end")[1]).type == StaticLint.CoreTypes.Function
    @test bindingof(parse_and_pass("struct T end")[1]).type == StaticLint.CoreTypes.DataType
    @test bindingof(parse_and_pass("mutable struct T end")[1]).type == StaticLint.CoreTypes.DataType
    @test bindingof(parse_and_pass("abstract type T end")[1]).type == StaticLint.CoreTypes.DataType
    @test bindingof(parse_and_pass("primitive type T 8 end")[1]).type == StaticLint.CoreTypes.DataType
    @test bindingof(parse_and_pass("x = 1")[1][1]).type == StaticLint.CoreTypes.Int
    @test bindingof(parse_and_pass("x = 1.0")[1][1]).type == StaticLint.CoreTypes.Float64
    @test bindingof(parse_and_pass("x = \"text\"")[1][1]).type == StaticLint.CoreTypes.String
    @test bindingof(parse_and_pass("module A end")[1]).type == StaticLint.CoreTypes.Module
    @test bindingof(parse_and_pass("baremodule A end")[1]).type == StaticLint.CoreTypes.Module

    # @test parse_and_pass("function f(x::Int) x end")[1][2][3].binding.t == StaticLint.getsymbolserver(server)["Core"].vals["Function"]
    let cst = parse_and_pass("""
        struct T end
        function f(x::T) x end""")
        @test bindingof(cst[1]).type == StaticLint.CoreTypes.DataType
        @test bindingof(cst[2]).type == StaticLint.CoreTypes.Function
        @test bindingof(cst[2][2][3]).type == bindingof(cst[1])
        @test refof(cst[2][3][1]) == bindingof(cst[2][2][3])
    end
    let cst = parse_and_pass("""
        struct T end
        T() = 1
        function f(x::T) x end""")
        @test bindingof(cst[1]).type == StaticLint.CoreTypes.DataType
        @test bindingof(cst[3]).type == StaticLint.CoreTypes.Function
        @test bindingof(cst[3][2][3]).type == bindingof(cst[1])
        @test refof(cst[3][3][1]) == bindingof(cst[3][2][3])
    end
    
    let cst = parse_and_pass("""
        struct T end
        t = T()""")
        @test bindingof(cst[1]).type == StaticLint.CoreTypes.DataType
        @test bindingof(cst[2][1]).type == bindingof(cst[1])
    end

    let cst = parse_and_pass("""
        module A
        module B
        x = 1
        end
        module C
        import ..B
        B.x
        end
        end""")
        @test refof(cst[1][3][2][3][2][3][1]) == bindingof(cst[1][3][1][3][1][1])
    end

    let cst = parse_and_pass("""
        struct T0
            x
        end
        struct T1
            field::T0
        end
        function f(arg::T1)
            arg.field.x
        end""");
        @test refof(cst[3][3][1][1][1]) == bindingof(cst[3][2][3])
        @test refof(cst[3][3][1][1][3][1]) == bindingof(cst[2][3][1])
        @test refof(cst[3][3][1][3][1]) == bindingof(cst[1][3][1])
    end
   
    
    let cst = parse_and_pass("""
        raw"whatever"
        """)
        @test refof(cst[1][1]) !== nothing
    end
    let cst = parse_and_pass("""
        macro mac_str() end
        mac"whatever"
        """)
        @test refof(cst[2][1]) == bindingof(cst[1])
    end
    
    let cst = parse_and_pass("""
        [i * j for i = 1:10 for j = i:10]
        """)
        @test refof(cst[1][2][1][3][3][1]) == bindingof(cst[1][2][1][1][3][1])
    end
    let cst = parse_and_pass("""
        [i * j for i = 1:10, j = 1:10 for k = i:10]
        """)
        @test refof(cst[1][2][1][3][3][1]) == bindingof(cst[1][2][1][1][3][1])
    end
    
    let cst = parse_and_pass("""
        module Reparse
        end
        using .Reparse, CSTParser
        """)
        @test refof(cst[2][3]).val == bindingof(cst[1])
    end

    let cst = parse_and_pass("""
        module A
        A
        end
        """)
        @test scopeof(cst).names["A"] == scopeof(cst[1]).names["A"]
        @test refof(cst[1][2]) == bindingof(cst[1])
        @test refof(cst[1][3][1]) == bindingof(cst[1])
    end
    # let cst = parse_and_pass("""
    #     using Test: @test
    #     """)
    #     @test bindingof(cst[1][4]) !== nothing
    # end
    let cst = parse_and_pass("""
        sin(1,2,3)
        """)
        check_all(cst, StaticLint.LintOptions(),server)
        @test errorof(cst[1]) === StaticLint.IncorrectCallArgs
    end
    let cst = parse_and_pass("""
        for i in length(1) end
        for i in 1.1 end
        for i in 1 end
        for i in 1:1 end
        """)
        check_all(cst, StaticLint.LintOptions(),server)
        @test errorof(cst[1][2]) === StaticLint.IncorrectIterSpec
        @test errorof(cst[2][2]) === StaticLint.IncorrectIterSpec
        @test errorof(cst[3][2]) === StaticLint.IncorrectIterSpec
        @test errorof(cst[4][2]) === nothing
    end

    let cst = parse_and_pass("""
        [i for i in length(1) end]
        [i for i in 1.1 end]
        [i for i in 1 end]
        [i for i in 1:1 end]
        """)
        check_all(cst, StaticLint.LintOptions(),server)
        @test errorof(cst[1][2][3]) === StaticLint.IncorrectIterSpec
        @test errorof(cst[2][2][3]) === StaticLint.IncorrectIterSpec
        @test errorof(cst[3][2][3]) === StaticLint.IncorrectIterSpec
        @test errorof(cst[4][2][3]) === nothing
    end

    let cst = parse_and_pass("a == nothing")
        check_all(cst, StaticLint.LintOptions(),server)
        @test errorof(cst[1][2]) === StaticLint.NothingEquality 
    end

    let cst = parse_and_pass("""
        struct Graph
            children:: T
        end
        
        function test()
            g = Graph()
            f = g.children
        end""")
        @test cst[2][3][2][3][3][1] in bindingof(cst[1][3][1]).refs
    end

    let cst = parse_and_pass("""
        __source__
        __module__
        macro m()
            __source__
            __module__
        end""")
        @test refof(cst[1]) === nothing
        @test refof(cst[2]) === nothing
        @test refof(cst[3][3][1]) !== nothing
        @test refof(cst[3][3][2]) !== nothing
    end
end

@testset "macros" begin
    @test check_resolved("""
    @enum(E,a,b)
    E
    a
    b
    """)  == [true, true, true, true, true, true, true]
    end

    @test check_resolved("""
    @enum E a b 
    E
    a
    b
    """)  == [true, true, true, true, true, true, true]

    @test check_resolved("""
    @enum E begin
        a
        b
    end
    E
    a
    b
    """)  == [true, true, true, true, true, true, true]
end

@testset "tuple args" begin
    let cst = parse_and_pass("""
        function f((arg1, arg2))
            arg1, arg2
        end""")
        @test StaticLint.hasref(cst[1][3][1][1])
        @test StaticLint.hasref(cst[1][3][1][3])
    end

    let cst = parse_and_pass("""
        function f((arg1, arg2) = (1,2))
            arg1, arg2
        end""")
        @test StaticLint.hasref(cst[1][3][1][1])
        @test StaticLint.hasref(cst[1][3][1][3])
    end

    let cst = parse_and_pass("""
        function f((arg1, arg2)::Tuple{Int,Int})
            arg1, arg2
        end""")
        @test StaticLint.hasref(cst[1][3][1][1])
        @test StaticLint.hasref(cst[1][3][1][3])
    end
end

@testset "type params check" begin
    let cst = parse_and_pass("""
        f() where T
        f() where {T,S}
        f() where {T<:Any}
        """)
        StaticLint.check_all(cst, StaticLint.LintOptions(), server)
        @test StaticLint.errorof(cst[1][3]) == StaticLint.UnusedTypeParameter
        @test StaticLint.errorof(cst[2][4]) == StaticLint.UnusedTypeParameter
        @test StaticLint.errorof(cst[2][6]) == StaticLint.UnusedTypeParameter
        @test StaticLint.errorof(cst[3][4]) == StaticLint.UnusedTypeParameter
    end
    let cst = parse_and_pass("""
        f(x::T) where T
        f(x::T,y::S) where {T,S}
        f(x::T) where {T<:Any}
        """)
        StaticLint.check_all(cst, StaticLint.LintOptions(), server)
        @test !StaticLint.haserror(cst[1][3])
        @test !StaticLint.haserror(cst[2][4])
        @test !StaticLint.haserror(cst[2][6])
        @test !StaticLint.haserror(cst[3][4])
    end
end


@testset "overwrites_imported_function" begin
    let cst = parse_and_pass("""
        import Base:sin
        using Base:cos
        sin(x) = 1
        cos(x) = 1
        Base.tan(x) = 1
        """)
        
        @test StaticLint.overwrites_imported_function(bindingof(cst[3]))
        @test !StaticLint.overwrites_imported_function(bindingof(cst[4]))
        @test StaticLint.overwrites_imported_function(bindingof(cst[5]))
    end
end

@testset "pirates" begin
    let cst = parse_and_pass("""
        import Base:sin
        struct T end
        sin(x::Int) = 1
        sin(x::T) = 1
        sin(x::Array{T}) = 1
        """)
        StaticLint.check_for_pirates(cst[3])
        StaticLint.check_for_pirates(cst[4])
        @test errorof(cst[3]) === StaticLint.TypePiracy
        @test errorof(cst[4]) === nothing
    end
    let cst = parse_and_pass("""
        struct AreaIterator{T}
            array::AbstractMatrix{T}
            radius::Int
        end
        Base.eltype(::Type{AreaIterator{T}}) where T = Tuple{T, AbstractVector{T}}
        """)
        StaticLint.check_for_pirates(cst[2])
        @test errorof(cst[2]) === nothing
    end
    let cst = parse_and_pass("""
        import Base:sin
        abstract type T end
        sin(x::Array{T}) = 1
        sin(x::Array{<:T}) = 1
        sin(x::Array{Number}) = 1
        sin(x::Array{<:Number}) = 1
        """)
        StaticLint.check_for_pirates(cst[3])
        StaticLint.check_for_pirates(cst[4])
        StaticLint.check_for_pirates(cst[5])
        StaticLint.check_for_pirates(cst[6])
        @test errorof(cst[3]) === nothing
        @test errorof(cst[4]) === nothing
        @test errorof(cst[5]) === StaticLint.TypePiracy
        @test errorof(cst[6]) === StaticLint.TypePiracy
    end
end

@testset "docs for undescribed variables" begin
let cst = parse_and_pass("""
    \"\"\"
        somefunc() = true
    \"\"\"
    somefunc
    somefunc() = true
    """)
    @test StaticLint.hasref(cst[1][3])
    @test StaticLint.hasbinding(cst[1][3])
    @test refof(cst[1][3]) == bindingof(cst[1][3])
end
end

@testset "check_call" begin
    let cst = parse_and_pass("""
        sin(1)
        sin(1,2)
        """)
        StaticLint.check_call(cst[1], server)
        StaticLint.check_call(cst[2], server)
        @test StaticLint.errorof(cst[1]) === nothing
        @test StaticLint.errorof(cst[2]) == StaticLint.IncorrectCallArgs
    end

    let cst = parse_and_pass("""
        Base.sin(a,b) = 1
        function Base.sin(a,b)
            1
        end
        """)
        StaticLint.check_call(cst[1][1], server)
        @test StaticLint.errorof(cst[1][1]) === nothing
        StaticLint.check_call(cst[2][2], server)
        @test StaticLint.errorof(cst[2][2]) === nothing
    end

    let cst = parse_and_pass("""
        f(x) = 1
        f(1, 2)
        """)
        StaticLint.check_call(cst[2], server)
        @test StaticLint.errorof(cst[2]) === StaticLint.IncorrectCallArgs
    end

    let cst = parse_and_pass("""
        view([1], 1, 2, 3)
        """)
        StaticLint.check_call(cst[1], server)
        @test StaticLint.errorof(cst[1]) === nothing
    end

    let cst = parse_and_pass("""
        f(a...) = 1
        f(1)
        f(1, 2)
        """)
        StaticLint.check_call(cst[2], server)
        StaticLint.check_call(cst[3], server)
        @test StaticLint.errorof(cst[2]) === nothing
        @test StaticLint.errorof(cst[3]) === nothing
    end
    let cst = parse_and_pass("""
        function func(a, b)
            func(a...)
        end
        """)
        StaticLint.check_call(cst[1][3][1], server)
        m_counts = StaticLint.func_nargs(cst[1])
        call_counts = StaticLint.call_nargs(cst[1][3][1])
        @test StaticLint.errorof(cst[1][3][1]) === nothing
    end
    let cst = parse_and_pass("""
        function func(@nospecialize args...) end
        func(1, 2)
        """)
        @test StaticLint.func_nargs(cst[1]) == (0, typemax(Int), String[], false)
        StaticLint.check_call(cst[2], server)
        @test StaticLint.errorof(cst[2]) === nothing
    end
    let cst = parse_and_pass("""
        argtail(x, rest...) = 1
        tail(x::Tuple) = argtail(x...)
        """)
        @test StaticLint.func_nargs(cst[1]) == (1, typemax(Int), String[], false)
        StaticLint.check_call(cst[2], server)
        @test StaticLint.errorof(cst[2]) === nothing
    end
    let cst = parse_and_pass("""
        func(arg::Vararg{T,N}) where N = arg
        func(a,b)
        """)

        @test StaticLint.func_nargs(cst[1]) == (0, typemax(Int), String[], false)
        StaticLint.check_call(cst[2], server)
        @test StaticLint.errorof(cst[2]) === nothing
    end
    let cst = parse_and_pass("""
        function f(a, b; kw = kw) end
        f(1,2, kw = 1)
        """)
        StaticLint.check_call(cst[2], server)
        @test StaticLint.errorof(cst[2]) === nothing
    end
    let cst = parse_and_pass("""
        func(a,b,c,d) = 1
        func(a..., 2)
        """)
        StaticLint.call_nargs(cst[2])
        StaticLint.check_call(cst[2], server)
        @test StaticLint.errorof(cst[2]) === nothing
    end
    let cst = parse_and_pass("""
        @kwdef struct A
            x::Float64
        end
        A(x = 5.0)
        """)
        StaticLint.check_call(cst[2], server)
        @test StaticLint.errorof(cst[2]) === nothing
    end
end

@testset "check_modulename" begin
    let cst = parse_and_pass("""
        module Mod1
        module Mod11
        end
        end
        module Mod2
        module Mod2
        end
        end
        """)
        StaticLint.check_modulename(cst[1])
        StaticLint.check_modulename(cst[1][3][1])
        StaticLint.check_modulename(cst[2])
        StaticLint.check_modulename(cst[2][3][1])
        
        @test StaticLint.errorof(cst[1][2]) === nothing
        @test StaticLint.errorof(cst[1][3][1][2]) === nothing
        @test StaticLint.errorof(cst[2][2]) === nothing
        @test StaticLint.errorof(cst[2][3][1][2]) === StaticLint.InvalidModuleName
    end
end

if !(VERSION < v"1.3")
@testset "non-std var syntax" begin
    let cst = parse_and_pass("""
        var"name" = 1
        var"func"(arg) = arg
        function var"func1"() end
        name
        func
        func1
        """)
        StaticLint.collect_hints(cst)
        @test all(n in keys(cst.meta.scope.names) for n in ("name", "func"))
        @test StaticLint.hasref(cst[4])
        @test StaticLint.hasref(cst[5])
        @test StaticLint.hasref(cst[6])
    end
end
end

if false # Not to be run, requires JuMP
    @testset "JuMP macros" begin
let cst = parse_and_pass("""
    using JuMP
    model = Model()
    some_bound = 1
    @variable(model, x0)
    @variable(model, x1, somekw=1)
    @variable(model, x2 <= 1)
    @variable(model, x3 >= 1)
    @variable(model, 1 <= x4)
    @variable(model, 1 >= x5)
    @variable(model, x6 >= some_bound)
    # @variable(model, some_bound >= x7)
    """)
    @test isempty(StaticLint.collect_hints(cst))
end

let cst = parse_and_pass("""
    using JuMP
    model = Model()
    some_bound = 1
    @variable model x0
    @variable model x1 somekw=1
    @variable model x2 <= 1
    @variable model x3 >= 1
    @variable model 1 <= x4
    @variable model 1 >= x5
    @variable model x6 >= some_bound
    # @variable(model, some_bound >= x7)
    """)
    @test isempty(StaticLint.collect_hints(cst))
end

let cst = parse_and_pass("""
    using JuMP
    model = Model()
    some_bound = 1
    @variable(model, some_bound >= x7)
    """)
    @test !StaticLint.hasref(cst[4][5][3])
end

let cst = parse_and_pass("""
    using JuMP
    model = Model()
    some_bound = 1
    @expression(model, ex, some_bound >= 1)
    """)
    @test isempty(StaticLint.collect_hints(cst))
end

let cst = parse_and_pass("""
    using JuMP
    model = Model()
    @expression(model, expr, 1 == 1)
    @constraint(model, con1, expr)
    @constraint model con2 expr
    """)
    @test isempty(StaticLint.collect_hints(cst))
end
end
end

@testset "stdcall" begin
    let cst = parse_and_pass("""
        ccall(:GetCurrentProcess, stdcall, Ptr{Cvoid}, ())""")
        StaticLint.collect_hints(cst)
        @test isempty(StaticLint.collect_hints(cst))
    end
    let cst = parse_and_pass("""
        stdcall
        """)
        @test !StaticLint.hasref(cst[1])
    end
end

@testset "check_if_conds" begin
    let cst = parse_and_pass("""
        if true end
        """)
        StaticLint.check_if_conds(cst[1])
        @test cst[1][2].meta.error == StaticLint.ConstIfCondition
    end
    let cst = parse_and_pass("""
        if x = 1 end
        """)
        StaticLint.check_if_conds(cst[1])
        @test cst[1][2].meta.error == StaticLint.EqInIfConditional
    end
    let cst = parse_and_pass("""
        if a || x = 1 end
        """)
        StaticLint.check_if_conds(cst[1])
        @test cst[1][2].meta.error == StaticLint.EqInIfConditional
    end
    let cst = parse_and_pass("""
        if x = 1 && b end
        """)
        StaticLint.check_if_conds(cst[1])
        @test cst[1][2].meta.error == StaticLint.EqInIfConditional
    end
end


@testset "check_farg_unused" begin
    let cst = parse_and_pass("function f(arg1, arg2) arg1 end")
        StaticLint.check_farg_unused(cst[1])
        @test StaticLint.errorof(CSTParser.get_sig(cst[1])[3]) === nothing
        @test StaticLint.errorof(CSTParser.get_sig(cst[1])[5]) === StaticLint.UnusedFunctionArgument 
    end
    let cst = parse_and_pass("function f(arg1::T, arg2::T) arg1 end")
        StaticLint.check_farg_unused(cst[1])
        @test StaticLint.errorof(CSTParser.get_sig(cst[1])[3]) === nothing
        @test StaticLint.errorof(CSTParser.get_sig(cst[1])[5]) === StaticLint.UnusedFunctionArgument 
    end
    let cst = parse_and_pass("function f(arg1, arg2::T, arg3 = 1, arg4::T = 1) end")
        StaticLint.check_farg_unused(cst[1])
        @test StaticLint.errorof(CSTParser.get_sig(cst[1])[3]) === StaticLint.UnusedFunctionArgument
        @test StaticLint.errorof(CSTParser.get_sig(cst[1])[5]) === StaticLint.UnusedFunctionArgument
        @test StaticLint.errorof(CSTParser.get_sig(cst[1])[7][1]) === StaticLint.UnusedFunctionArgument
        @test StaticLint.errorof(CSTParser.get_sig(cst[1])[9][1]) === StaticLint.UnusedFunctionArgument
    end
    let cst = parse_and_pass("function f(arg) arg = 1 end")
        StaticLint.check_farg_unused(cst[1])
        @test StaticLint.errorof(CSTParser.get_sig(cst[1])[3]) === nothing
    end
    let cst = parse_and_pass("function f(arg) 1 end")
        StaticLint.check_farg_unused(cst[1])
        @test StaticLint.errorof(CSTParser.get_sig(cst[1])[3]) === nothing
    end
    let cst = parse_and_pass("f(arg) = true")
        StaticLint.check_farg_unused(cst[1])
        @test StaticLint.errorof(CSTParser.get_sig(cst[1])[3]) === nothing
    end
end

@testset "check redefinition of const" begin
    let cst = parse_and_pass("""
        T = 1
        struct T end
        """)
        StaticLint.check_const_decl(cst[2])
        @test cst[2].meta.error == StaticLint.CannotDeclareConst
    end
    let cst = parse_and_pass("""
        struct T end
        T = 1
        """)
        StaticLint.check_const_redef(cst[2][1])
        @test cst[2][1].meta.error == StaticLint.InvalidRedefofConst
    end
    let cst = parse_and_pass("""
        struct T end
        T() = 1
        """)
        StaticLint.check_const_redef(cst[2])
        @test cst[2].meta.error == nothing
    end
end

<<<<<<< HEAD
end
=======
@testset "hoisting of inner constructors" begin
    let cst = parse_and_pass("""
        struct ASDF
            x::Int
            y::Int
            ASDF(x::Int) = new(x, 1)
        end
        ASDF() = something
        """)
        @test bindingof(cst[1]) === bindingof(cst[1][3][3]).prev
        @test bindingof(cst[1][3][3]) === bindingof(cst[2]).prev
    end
end

@testset "using of self" begin # e.g. `using StaticLint: StaticLint`
    let cst = parse_and_pass("""
        using Base.Filesystem: Filesystem
        """)
        @test StaticLint.hasref(cst[1][6])
    end
end
end
>>>>>>> 7026f996
<|MERGE_RESOLUTION|>--- conflicted
+++ resolved
@@ -809,9 +809,6 @@
     end
 end
 
-<<<<<<< HEAD
-end
-=======
 @testset "hoisting of inner constructors" begin
     let cst = parse_and_pass("""
         struct ASDF
@@ -834,4 +831,3 @@
     end
 end
 end
->>>>>>> 7026f996
