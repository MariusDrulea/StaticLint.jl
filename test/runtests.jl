using StaticLint, SymbolServer
using CSTParser, Test
using StaticLint: scopeof, bindingof, refof, errorof, check_all

sserver = SymbolServerProcess()
server = StaticLint.FileServer(Dict(), Set(), sserver.depot);

function get_ids(x, ids = [])
    if StaticLint.typof(x) == CSTParser.IDENTIFIER
        push!(ids, x)
    else
        for a in x
            get_ids(a, ids)
        end
    end
    ids
end

function parse_and_pass(s)
    empty!(server.files)
    f = StaticLint.File("", s, CSTParser.parse(s, true), nothing, server)
    StaticLint.setroot(f, f)
    StaticLint.setfile(server, "", f)
    StaticLint.scopepass(f)
    return f.cst
end


function check_resolved(s)
    cst = parse_and_pass(s)
    IDs = get_ids(cst)
    [(refof(i) !== nothing) for i in IDs]
end


@testset "Basic bindings" begin 

@test check_resolved("""
x
x = 1
x
""")  == [false, true, true]

@test check_resolved("""
x, y
x = y = 1
x, y
""")  == [false, false, true, true, true, true]

@test check_resolved("""
x, y
x, y = 1, 1
x, y
""")  == [false, false, true, true, true, true]

@test check_resolved("""
M
module M end
M
""")  == [false, true, true]

@test check_resolved("""
f
f() = 0
f
""")  == [false, true, true]

@test check_resolved("""
f
function f end
f
""")  == [false, true, true]

@test check_resolved("""
f
function f() end
f
""")  == [false, true, true]

@test check_resolved("""
function f(a) 
end
""")  == [true, true]

@test check_resolved("""
f, a
function f(a) 
    a
end
f, a
""")  == [false, false, true, true, true, true, false]


@test check_resolved("""
x
let x = 1
    x
end
x
""")  == [false, true, true, false]

@test check_resolved("""
x,y
let x = 1, y = 1
    x, y
end
x, y
""")  == [false, false, true, true, true, true, false, false]

@test check_resolved("""
function f(a...)
    f(a)
end
""")  == [true, true, true, true]

@test check_resolved("""
for i = 1:1
end
""")  == [true]

@test check_resolved("""
[i for i in 1:1]
""")  == [true, true]

@test check_resolved("""
[i for i in 1:1 if i]
""")  == [true, true, true]

# @test check_resolved("""
# @deprecate f(a) sin(a)
# f
# """)  == [true, true, true, true, true, true]

@test check_resolved("""
@deprecate f sin
f
""")  == [true, true, true, true]

@test check_resolved("""
module Mod
f = 1
end
using .Mod: f
f
""") == [true, true, true, true, true]

@test check_resolved("""
module Mod
module SubMod
    f() = 1
end
using .SubMod: f
f
end
""") == [true, true, true, true, true, true]

@test check_resolved("""
struct T
    field
end
function f(arg::T)
    arg.field
end
""") == [true, true, true, true, true, true, true]

@test check_resolved("""
f(arg) = arg
""") == [1, 1, 1]

@testset "inference" begin
    @test bindingof(parse_and_pass("f(arg) = arg")[1]).type == StaticLint.CoreTypes.Function
    @test bindingof(parse_and_pass("function f end")[1]).type == StaticLint.CoreTypes.Function
    @test bindingof(parse_and_pass("struct T end")[1]).type == StaticLint.CoreTypes.DataType
    @test bindingof(parse_and_pass("mutable struct T end")[1]).type == StaticLint.CoreTypes.DataType
    @test bindingof(parse_and_pass("abstract type T end")[1]).type == StaticLint.CoreTypes.DataType
    @test bindingof(parse_and_pass("primitive type T 8 end")[1]).type == StaticLint.CoreTypes.DataType
    @test bindingof(parse_and_pass("x = 1")[1][1]).type == StaticLint.CoreTypes.Int
    @test bindingof(parse_and_pass("x = 1.0")[1][1]).type == StaticLint.CoreTypes.Float64
    @test bindingof(parse_and_pass("x = \"text\"")[1][1]).type == StaticLint.CoreTypes.String
    @test bindingof(parse_and_pass("module A end")[1]).type == StaticLint.CoreTypes.Module
    @test bindingof(parse_and_pass("baremodule A end")[1]).type == StaticLint.CoreTypes.Module

    # @test parse_and_pass("function f(x::Int) x end")[1][2][3].binding.t == StaticLint.getsymbolserver(server)["Core"].vals["Function"]
    let cst = parse_and_pass("""
        struct T end
        function f(x::T) x end""")
        @test bindingof(cst[1]).type == StaticLint.CoreTypes.DataType
        @test bindingof(cst[2]).type == StaticLint.CoreTypes.Function
        @test bindingof(cst[2][2][3]).type == bindingof(cst[1])
        @test refof(cst[2][3][1]) == bindingof(cst[2][2][3])
    end
    let cst = parse_and_pass("""
        struct T end
        T() = 1
        function f(x::T) x end""")
        @test bindingof(cst[1]).type == StaticLint.CoreTypes.DataType
        @test bindingof(cst[3]).type == StaticLint.CoreTypes.Function
        @test bindingof(cst[3][2][3]).type == bindingof(cst[1])
        @test refof(cst[3][3][1]) == bindingof(cst[3][2][3])
    end
    
    let cst = parse_and_pass("""
        struct T end
        t = T()""")
        @test bindingof(cst[1]).type == StaticLint.CoreTypes.DataType
        @test bindingof(cst[2][1]).type == bindingof(cst[1])
    end

    let cst = parse_and_pass("""
        module A
        module B
        x = 1
        end
        module C
        import ..B
        B.x
        end
        end""")
        @test refof(cst[1][3][2][3][2][3][1]) == bindingof(cst[1][3][1][3][1][1])
    end

    let cst = parse_and_pass("""
        struct T0
            x
        end
        struct T1
            field::T0
        end
        function f(arg::T1)
            arg.field.x
        end""");
        @test refof(cst[3][3][1][1][1]) == bindingof(cst[3][2][3])
        @test refof(cst[3][3][1][1][3][1]) == bindingof(cst[2][3][1])
        @test refof(cst[3][3][1][3][1]) == bindingof(cst[1][3][1])
    end
   
    
    let cst = parse_and_pass("""
        raw"whatever"
        """)
        @test refof(cst[1][1]) !== nothing
    end
    let cst = parse_and_pass("""
        macro mac_str() end
        mac"whatever"
        """)
        @test refof(cst[2][1]) == bindingof(cst[1])
    end
    
    let cst = parse_and_pass("""
        [i * j for i = 1:10 for j = i:10]
        """)
        @test refof(cst[1][2][1][3][3][1]) == bindingof(cst[1][2][1][1][3][1])
    end
    let cst = parse_and_pass("""
        [i * j for i = 1:10, j = 1:10 for k = i:10]
        """)
        @test refof(cst[1][2][1][3][3][1]) == bindingof(cst[1][2][1][1][3][1])
    end
    
    let cst = parse_and_pass("""
        module Reparse
        end
        using .Reparse, CSTParser
        """)
        @test refof(cst[2][3]).val == bindingof(cst[1])
    end

    let cst = parse_and_pass("""
        module A
        A
        end
        """)
        @test scopeof(cst).names["A"] == scopeof(cst[1]).names["A"]
        @test refof(cst[1][2]) == bindingof(cst[1])
        @test refof(cst[1][3][1]) == bindingof(cst[1])
    end
    # let cst = parse_and_pass("""
    #     using Test: @test
    #     """)
    #     @test bindingof(cst[1][4]) !== nothing
    # end
    let cst = parse_and_pass("""
        sin(1,2,3)
        """)
        check_all(cst, StaticLint.LintOptions(),server)
        @test errorof(cst[1]) === StaticLint.IncorrectCallNargs
    end
    let cst = parse_and_pass("""
        for i in length(1) end
        for i in 1.1 end
        for i in 1 end
        for i in 1:1 end
        """)
        check_all(cst, StaticLint.LintOptions(),server)
        @test errorof(cst[1][2]) === StaticLint.IncorrectIterSpec
        @test errorof(cst[2][2]) === StaticLint.IncorrectIterSpec
        @test errorof(cst[3][2]) === StaticLint.IncorrectIterSpec
        @test errorof(cst[4][2]) === nothing
    end

    let cst = parse_and_pass("""
        [i for i in length(1) end]
        [i for i in 1.1 end]
        [i for i in 1 end]
        [i for i in 1:1 end]
        """)
        check_all(cst, StaticLint.LintOptions(),server)
        @test errorof(cst[1][2][3]) === StaticLint.IncorrectIterSpec
        @test errorof(cst[2][2][3]) === StaticLint.IncorrectIterSpec
        @test errorof(cst[3][2][3]) === StaticLint.IncorrectIterSpec
        @test errorof(cst[4][2][3]) === nothing
    end

    let cst = parse_and_pass("a == nothing")
        check_all(cst, StaticLint.LintOptions(),server)
        @test errorof(cst[1][2]) === StaticLint.NothingEquality 
    end

    let cst = parse_and_pass("""
        struct Graph
            children:: T
        end
        
        function test()
            g = Graph()
            f = g.children
        end""")
        @test cst[2][3][2][3][3][1] in bindingof(cst[1][3][1]).refs
    end

    let cst = parse_and_pass("""
        __source__
        __module__
        macro m()
            __source__
            __module__
        end""")
        @test refof(cst[1]) === nothing
        @test refof(cst[2]) === nothing
        @test refof(cst[3][3][1]) !== nothing
        @test refof(cst[3][3][2]) !== nothing
    end
end

@testset "macros" begin
    @test check_resolved("""
    @enum(E,a,b)
    E
    a
    b
    """)  == [true, true, true, true, true, true, true]
    end

    @test check_resolved("""
    @enum E a b 
    E
    a
    b
    """)  == [true, true, true, true, true, true, true]

    @test check_resolved("""
    @enum E begin
        a
        b
    end
    E
    a
    b
    """)  == [true, true, true, true, true, true, true]
end

@testset "tuple args" begin
    let cst = parse_and_pass("""
        function f((arg1, arg2))
            arg1, arg2
        end""")
        @test StaticLint.hasref(cst[1][3][1][1])
        @test StaticLint.hasref(cst[1][3][1][3])
    end

    let cst = parse_and_pass("""
        function f((arg1, arg2) = (1,2))
            arg1, arg2
        end""")
        @test StaticLint.hasref(cst[1][3][1][1])
        @test StaticLint.hasref(cst[1][3][1][3])
    end

    let cst = parse_and_pass("""
        function f((arg1, arg2)::Tuple{Int,Int})
            arg1, arg2
        end""")
        @test StaticLint.hasref(cst[1][3][1][1])
        @test StaticLint.hasref(cst[1][3][1][3])
    end
end

@testset "type params check" begin
    let cst = parse_and_pass("""
        f() where T
        f() where {T,S}
        f() where {T<:Any}
        """)
        StaticLint.check_all(cst, StaticLint.LintOptions(), server)
        @test StaticLint.errorof(cst[1][3]) == StaticLint.UnusedTypeParameter
        @test StaticLint.errorof(cst[2][4]) == StaticLint.UnusedTypeParameter
        @test StaticLint.errorof(cst[2][6]) == StaticLint.UnusedTypeParameter
        @test StaticLint.errorof(cst[3][4]) == StaticLint.UnusedTypeParameter
    end
    let cst = parse_and_pass("""
        f(x::T) where T
        f(x::T,y::S) where {T,S}
        f(x::T) where {T<:Any}
        """)
        StaticLint.check_all(cst, StaticLint.LintOptions(), server)
        @test !StaticLint.haserror(cst[1][3])
        @test !StaticLint.haserror(cst[2][4])
        @test !StaticLint.haserror(cst[2][6])
        @test !StaticLint.haserror(cst[3][4])
    end
end

<<<<<<< HEAD
@testset "docs for undescribed variables" begin
let cst = parse_and_pass("""
    \"\"\"
        somefunc() = true
    \"\"\"
    somefunc
    somefunc() = true
    """)
    @test StaticLint.hasref(cst[1][3])
    @test StaticLint.hasbinding(cst[1][3])
    @test refof(cst[1][3]) == bindingof(cst[1][3])
end
=======
@testset "check_call" begin
    let cst = parse_and_pass("""
        sin(1)
        sin(1,2)
        """)
        StaticLint.check_call(cst[1], server)
        StaticLint.check_call(cst[2], server)
        @test StaticLint.errorof(cst[1]) === nothing
        @test StaticLint.errorof(cst[2]) == StaticLint.IncorrectCallNargs
    end

    let cst = parse_and_pass("""
        Base.sin(a,b) = 1
        function Base.sin(a,b)
            1
        end
        """)
        StaticLint.check_call(cst[1][1], server)
        @test StaticLint.errorof(cst[1][1]) === nothing
        StaticLint.check_call(cst[2][2], server)
        @test StaticLint.errorof(cst[2][2]) === nothing
    end

    let cst = parse_and_pass("""
        f(x) = 1
        f(1, 2)
        """)
        StaticLint.check_call(cst[2], server)
        @test StaticLint.errorof(cst[2]) === StaticLint.IncorrectCallNargs
    end

    let cst = parse_and_pass("""
        view([1], 1, 2, 3)
        """)
        StaticLint.check_call(cst[1], server)
        @test StaticLint.errorof(cst[1]) === nothing
    end

    let cst = parse_and_pass("""
        f(a...) = 1
        f(1)
        f(1, 2)
        """)
        StaticLint.check_call(cst[2], server)
        StaticLint.check_call(cst[3], server)
        @test StaticLint.errorof(cst[2]) === nothing
        @test StaticLint.errorof(cst[3]) === nothing
    end
end

@testset "check_modulename" begin
    let cst = parse_and_pass("""
        module Mod1
        module Mod11
        end
        end
        module Mod2
        module Mod2
        end
        end
        """)
        StaticLint.check_modulename(cst[1])
        StaticLint.check_modulename(cst[1][3][1])
        StaticLint.check_modulename(cst[2])
        StaticLint.check_modulename(cst[2][3][1])
        
        @test StaticLint.errorof(cst[1][2]) === nothing
        @test StaticLint.errorof(cst[1][3][1][2]) === nothing
        @test StaticLint.errorof(cst[2][2]) === nothing
        @test StaticLint.errorof(cst[2][3][1][2]) === StaticLint.InvalidModuleName
    end
>>>>>>> 827baade
end<|MERGE_RESOLUTION|>--- conflicted
+++ resolved
@@ -421,7 +421,7 @@
     end
 end
 
-<<<<<<< HEAD
+
 @testset "docs for undescribed variables" begin
 let cst = parse_and_pass("""
     \"\"\"
@@ -434,7 +434,8 @@
     @test StaticLint.hasbinding(cst[1][3])
     @test refof(cst[1][3]) == bindingof(cst[1][3])
 end
-=======
+end
+
 @testset "check_call" begin
     let cst = parse_and_pass("""
         sin(1)
@@ -506,5 +507,4 @@
         @test StaticLint.errorof(cst[2][2]) === nothing
         @test StaticLint.errorof(cst[2][3][1][2]) === StaticLint.InvalidModuleName
     end
->>>>>>> 827baade
-end+end
