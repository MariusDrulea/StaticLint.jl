--- conflicted
+++ resolved
@@ -1681,7 +1681,6 @@
     @test length(StaticLint.loose_refs(bindingof(cst[1][3][3][1]))) == 2
 end
 
-<<<<<<< HEAD
 @testset "test workspace packages" begin
     empty!(server.files)
     s1 = """
@@ -1708,7 +1707,6 @@
     @test StaticLint.hasref(StaticLint.getcst(f2)[2])
     @test StaticLint.hasref(StaticLint.getcst(f2)[3][3][1])
 end
-=======
 @testset "#1218" begin
     cst = parse_and_pass("""function foo(a; p) a+p end
     foo(1, p = true)""")
@@ -1745,5 +1743,4 @@
     """)
     @test isempty(StaticLint.collect_hints(cst, server))
 
->>>>>>> 7ad3ef37
 end