--- conflicted
+++ resolved
@@ -822,11 +822,7 @@
         ASDF(1)
         """)
             # Check inner constructor is hoisted
-<<<<<<< HEAD
-            @test isempty(StaticLint.collect_hints(cst, getenv(server.files[""], server))) 
-=======
-            @test isempty(StaticLint.collect_hints(cst, server))
->>>>>>> 2ce4ea52
+            @test isempty(StaticLint.collect_hints(cst, getenv(server.files[""], server)))
         end
     end
 
@@ -1360,13 +1356,8 @@
 
     if VERSION > v"1.5-"
         @testset "issue #210" begin
-<<<<<<< HEAD
             cst = parse_and_pass("""h()::@NamedTuple{a::Int,b::String} = (a=1, b = "s")""")
             @test isempty(StaticLint.collect_hints(cst, getenv(server.files[""], server)))
-=======
-            cst = parse_and_pass("""h()::@NamedTuple{a::Int,b::String} = ()""")
-            @test isempty(StaticLint.collect_hints(cst, server))
->>>>>>> 2ce4ea52
         end
     end
     if isdefined(Base, Symbol("@kwdef"))
@@ -1533,7 +1524,7 @@
         while true
             arg = 1
         end
-    end 
+    end
     """)
     @test isempty(StaticLint.collect_hints(cst, server))
 
@@ -1545,14 +1536,14 @@
                 arg = 1
             end
         end
-    end 
+    end
     """)
     @test isempty(StaticLint.collect_hints(cst, server))
 
     cst = parse_and_pass("""
     function f()
         (a = 1, b = 2)
-    end 
+    end
     """)
     @test isempty(StaticLint.collect_hints(cst, server))
 
@@ -1564,11 +1555,11 @@
                 arg = 1
             end
         end
-    end 
+    end
     """)
     @test isempty(StaticLint.collect_hints(cst, server))
 end
-                                                
+
 @testset "unwrap sig" begin
     cst = parse_and_pass("""
     function multiply!(x::T, y::Integer) where {T} end
@@ -1658,7 +1649,7 @@
         x
     end
     """)
-    
+
     # check soft-scope bindings are lifted to parent scope
     @test refof(cst[1][3][2]) == bindingof(cst[1][3][1][1])
     @test refof(cst[1][3][4]) == bindingof(cst[1][3][3][3][1][1])
@@ -1668,7 +1659,7 @@
     # check binding made in soft-scope with no matching binidng in parent scope isn't lifted
     @test !haskey(scopeof(cst[1]).names, "y")
     @test haskey(scopeof(cst[1][3][7]).names, "y")
-    
+
 
     @test length(StaticLint.loose_refs(bindingof(cst[1][3][1][1]))) == 8
     @test length(StaticLint.loose_refs(bindingof(cst[1][3][3][3][1][1]))) == 8
@@ -1690,7 +1681,7 @@
     @test length(StaticLint.loose_refs(bindingof(cst[1][3][3][1]))) == 2
 end
 
-@testset "#1218" begin 
+@testset "#1218" begin
     cst = parse_and_pass("""function foo(a; p) a+p end
     foo(1, p = true)""")
     @test isempty(StaticLint.collect_hints(cst, server))
@@ -1699,18 +1690,18 @@
     foo(1, p = true)""")
     @test cst[1][2][4][1].meta.error != false
 end
-    
+
 
 if Meta.parse("import a as b", raise = false).head !== :error
-    @testset "import as ..." begin 
+    @testset "import as ..." begin
         cst = parse_and_pass("""import Base as base""")
         @test StaticLint.hasbinding(cst[1][2][3])
         @test !StaticLint.hasbinding(cst[1][2][1][1])
     end
 end
-    
-
-@testset "#1218" begin 
+
+
+@testset "#1218" begin
     cst = parse_and_pass("""
     module Sup
     function myfunc end
@@ -1723,5 +1714,4 @@
     """)
     @test isempty(StaticLint.collect_hints(cst, server))
 
-end
-    
+end