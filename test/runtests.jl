using StaticLint, SymbolServer
using CSTParser, Test
using StaticLint: scopeof, bindingof, refof, errorof, check_all

server = StaticLint.FileServer();

function get_ids(x, ids = [])
    if StaticLint.typof(x) == CSTParser.IDENTIFIER
        push!(ids, x)
    else
        for a in x
            get_ids(a, ids)
        end
    end
    ids
end

function parse_and_pass(s)
    empty!(server.files)
    f = StaticLint.File("", s, CSTParser.parse(s, true), nothing, server)
    StaticLint.setroot(f, f)
    StaticLint.setfile(server, "", f)
    StaticLint.scopepass(f)
    return f.cst
end


function check_resolved(s)
    cst = parse_and_pass(s)
    IDs = get_ids(cst)
    [(refof(i) !== nothing) for i in IDs]
end

@testset "StaticLint" begin

    @testset "Basic bindings" begin

        @test check_resolved("""
x
x = 1
x
""")  == [false, true, true]

        @test check_resolved("""
x, y
x = y = 1
x, y
""")  == [false, false, true, true, true, true]

        @test check_resolved("""
x, y
x, y = 1, 1
x, y
""")  == [false, false, true, true, true, true]

        @test check_resolved("""
M
module M end
M
""")  == [false, true, true]

        @test check_resolved("""
f
f() = 0
f
""")  == [false, true, true]

        @test check_resolved("""
f
function f end
f
""")  == [false, true, true]

        @test check_resolved("""
f
function f() end
f
""")  == [false, true, true]

        @test check_resolved("""
function f(a) 
end
""")  == [true, true]

        @test check_resolved("""
f, a
function f(a) 
    a
end
f, a
""")  == [false, false, true, true, true, true, false]


        @test check_resolved("""
x
let x = 1
    x
end
x
""")  == [false, true, true, false]

        @test check_resolved("""
x,y
let x = 1, y = 1
    x, y
end
x, y
""")  == [false, false, true, true, true, true, false, false]

        @test check_resolved("""
function f(a...)
    f(a)
end
""")  == [true, true, true, true]

        @test check_resolved("""
for i = 1:1
end
""")  == [true]

        @test check_resolved("""
[i for i in 1:1]
""")  == [true, true]

        @test check_resolved("""
[i for i in 1:1 if i]
""")  == [true, true, true]

# @test check_resolved("""
# @deprecate f(a) sin(a)
# f
# """)  == [true, true, true, true, true, true]

        @test check_resolved("""
@deprecate f sin
f
""")  == [true, true, true, true]

        @test check_resolved("""
module Mod
f = 1
end
using .Mod: f
f
""") == [true, true, true, true, true]

        @test check_resolved("""
module Mod
module SubMod
    f() = 1
end
using .SubMod: f
f
end
""") == [true, true, true, true, true, true]

        @test check_resolved("""
struct T
    field
end
function f(arg::T)
    arg.field
end
""") == [true, true, true, true, true, true, true]

        @test check_resolved("""
f(arg) = arg
""") == [1, 1, 1]

        @test check_resolved("-(r::T) where T = r") == [1, 1, 1, 1]
        @test check_resolved("[k * j for j = 1:10 for k = 1:10]") == [1, 1, 1, 1]
        @test check_resolved("[k * j for j in 1:10 for k in 1:10]") == [1, 1, 1, 1]

        @testset "inference" begin
            @test bindingof(parse_and_pass("f(arg) = arg")[1]).type == StaticLint.CoreTypes.Function
            @test bindingof(parse_and_pass("function f end")[1]).type == StaticLint.CoreTypes.Function
            @test bindingof(parse_and_pass("struct T end")[1]).type == StaticLint.CoreTypes.DataType
            @test bindingof(parse_and_pass("mutable struct T end")[1]).type == StaticLint.CoreTypes.DataType
            @test bindingof(parse_and_pass("abstract type T end")[1]).type == StaticLint.CoreTypes.DataType
            @test bindingof(parse_and_pass("primitive type T 8 end")[1]).type == StaticLint.CoreTypes.DataType
            @test bindingof(parse_and_pass("x = 1")[1][1]).type == StaticLint.CoreTypes.Int
            @test bindingof(parse_and_pass("x = 1.0")[1][1]).type == StaticLint.CoreTypes.Float64
            @test bindingof(parse_and_pass("x = \"text\"")[1][1]).type == StaticLint.CoreTypes.String
            @test bindingof(parse_and_pass("module A end")[1]).type == StaticLint.CoreTypes.Module
            @test bindingof(parse_and_pass("baremodule A end")[1]).type == StaticLint.CoreTypes.Module

    # @test parse_and_pass("function f(x::Int) x end")[1][2][3].binding.t == StaticLint.getsymbolserver(server)["Core"].vals["Function"]
            let cst = parse_and_pass("""
        struct T end
        function f(x::T) x end""")
                @test bindingof(cst[1]).type == StaticLint.CoreTypes.DataType
                @test bindingof(cst[2]).type == StaticLint.CoreTypes.Function
                @test bindingof(cst[2][2][3]).type == bindingof(cst[1])
                @test refof(cst[2][3][1]) == bindingof(cst[2][2][3])
            end
            let cst = parse_and_pass("""
        struct T end
        T() = 1
        function f(x::T) x end""")
                @test bindingof(cst[1]).type == StaticLint.CoreTypes.DataType
                @test bindingof(cst[3]).type == StaticLint.CoreTypes.Function
                @test bindingof(cst[3][2][3]).type == bindingof(cst[1])
                @test refof(cst[3][3][1]) == bindingof(cst[3][2][3])
            end

            let cst = parse_and_pass("""
        struct T end
        t = T()""")
                @test bindingof(cst[1]).type == StaticLint.CoreTypes.DataType
                @test bindingof(cst[2][1]).type == bindingof(cst[1])
            end

            let cst = parse_and_pass("""
        module A
        module B
        x = 1
        end
        module C
        import ..B
        B.x
        end
        end""")
                @test refof(cst[1][3][2][3][2][3][1]) == bindingof(cst[1][3][1][3][1][1])
            end

            let cst = parse_and_pass("""
        struct T0
            x
        end
        struct T1
            field::T0
        end
        function f(arg::T1)
            arg.field.x
        end""");
                @test refof(cst[3][3][1][1][1]) == bindingof(cst[3][2][3])
                @test refof(cst[3][3][1][1][3][1]) == bindingof(cst[2][3][1])
                @test refof(cst[3][3][1][3][1]) == bindingof(cst[1][3][1])
            end


            let cst = parse_and_pass("""
        raw"whatever"
        """)
                @test refof(cst[1][1]) !== nothing
            end
            let cst = parse_and_pass("""
        macro mac_str() end
        mac"whatever"
        """)
                @test refof(cst[2][1]) == bindingof(cst[1])
            end

            let cst = parse_and_pass("""
        [i * j for i = 1:10 for j = i:10]
        """)
                @test refof(cst[1][2][1][3][3][1]) == bindingof(cst[1][2][1][1][3][1])
            end
            let cst = parse_and_pass("""
        [i * j for i = 1:10, j = 1:10 for k = i:10]
        """)
                @test refof(cst[1][2][1][3][3][1]) == bindingof(cst[1][2][1][1][3][1])
            end

            let cst = parse_and_pass("""
        module Reparse
        end
        using .Reparse, CSTParser
        """)
                @test refof(cst[2][3]).val == bindingof(cst[1])
            end

            let cst = parse_and_pass("""
        module A
        A
        end
        """)
                @test scopeof(cst).names["A"] == scopeof(cst[1]).names["A"]
                @test refof(cst[1][2]) == bindingof(cst[1])
                @test refof(cst[1][3][1]) == bindingof(cst[1])
            end
    # let cst = parse_and_pass("""
    #     using Test: @test
    #     """)
    #     @test bindingof(cst[1][4]) !== nothing
    # end
            let cst = parse_and_pass("""
        sin(1,2,3)
        """)
                check_all(cst, StaticLint.LintOptions(:), server)
                @test errorof(cst[1]) === StaticLint.IncorrectCallArgs
            end
            let cst = parse_and_pass("""
        for i in length(1) end
        for i in 1.1 end
        for i in 1 end
        for i in 1:1 end
        """)
                check_all(cst, StaticLint.LintOptions(:), server)
                @test errorof(cst[1][2]) === StaticLint.IncorrectIterSpec
                @test errorof(cst[2][2]) === StaticLint.IncorrectIterSpec
                @test errorof(cst[3][2]) === StaticLint.IncorrectIterSpec
                @test errorof(cst[4][2]) === nothing
            end

            let cst = parse_and_pass("""
        [i for i in length(1) end]
        [i for i in 1.1 end]
        [i for i in 1 end]
        [i for i in 1:1 end]
        """)
                check_all(cst, StaticLint.LintOptions(:), server)
                @test errorof(cst[1][2][3]) === StaticLint.IncorrectIterSpec
                @test errorof(cst[2][2][3]) === StaticLint.IncorrectIterSpec
                @test errorof(cst[3][2][3]) === StaticLint.IncorrectIterSpec
                @test errorof(cst[4][2][3]) === nothing
            end

            let cst = parse_and_pass("a == nothing")
                check_all(cst, StaticLint.LintOptions(:), server)
                @test errorof(cst[1][2]) === StaticLint.NothingEquality
            end

            let cst = parse_and_pass("""
        struct Graph
            children:: T
        end
        
        function test()
            g = Graph()
            f = g.children
        end""")
                @test cst[2][3][2][3][3][1] in bindingof(cst[1][3][1]).refs
            end

            let cst = parse_and_pass("""
        __source__
        __module__
        macro m()
            __source__
            __module__
        end""")
                @test refof(cst[1]) === nothing
                @test refof(cst[2]) === nothing
                @test refof(cst[3][3][1]) !== nothing
                @test refof(cst[3][3][2]) !== nothing
            end
        end

        @testset "macros" begin
            @test check_resolved("""
    @enum(E,a,b)
    E
    a
    b
    """)  == [true, true, true, true, true, true, true]
        end

        @test check_resolved("""
    @enum E a b 
    E
    a
    b
    """)  == [true, true, true, true, true, true, true]

        @test check_resolved("""
    @enum E begin
        a
        b
    end
    E
    a
    b
    """)  == [true, true, true, true, true, true, true]
    end

    @testset "tuple args" begin
        let cst = parse_and_pass("""
        function f((arg1, arg2))
            arg1, arg2
        end""")
            @test StaticLint.hasref(cst[1][3][1][1])
            @test StaticLint.hasref(cst[1][3][1][3])
        end

        let cst = parse_and_pass("""
        function f((arg1, arg2) = (1,2))
            arg1, arg2
        end""")
            @test StaticLint.hasref(cst[1][3][1][1])
            @test StaticLint.hasref(cst[1][3][1][3])
        end

        let cst = parse_and_pass("""
        function f((arg1, arg2)::Tuple{Int,Int})
            arg1, arg2
        end""")
            @test StaticLint.hasref(cst[1][3][1][1])
            @test StaticLint.hasref(cst[1][3][1][3])
        end
    end

    @testset "type params check" begin
        let cst = parse_and_pass("""
        f() where T
        f() where {T,S}
        f() where {T<:Any}
        """)
            StaticLint.check_all(cst, StaticLint.LintOptions(:), server)
            @test StaticLint.errorof(cst[1][3]) == StaticLint.UnusedTypeParameter
            @test StaticLint.errorof(cst[2][4]) == StaticLint.UnusedTypeParameter
            @test StaticLint.errorof(cst[2][6]) == StaticLint.UnusedTypeParameter
            @test StaticLint.errorof(cst[3][4]) == StaticLint.UnusedTypeParameter
        end
        let cst = parse_and_pass("""
        f(x::T) where T
        f(x::T,y::S) where {T,S}
        f(x::T) where {T<:Any}
        """)
            StaticLint.check_all(cst, StaticLint.LintOptions(:), server)
            @test !StaticLint.haserror(cst[1][3])
            @test !StaticLint.haserror(cst[2][4])
            @test !StaticLint.haserror(cst[2][6])
            @test !StaticLint.haserror(cst[3][4])
        end
    end


    @testset "overwrites_imported_function" begin
        let cst = parse_and_pass("""
        import Base:sin
        using Base:cos
        sin(x) = 1
        cos(x) = 1
        Base.tan(x) = 1
        """)

            @test StaticLint.overwrites_imported_function(bindingof(cst[3]))
            @test !StaticLint.overwrites_imported_function(bindingof(cst[4]))
            @test StaticLint.overwrites_imported_function(bindingof(cst[5]))
        end
    end

    @testset "pirates" begin
        let cst = parse_and_pass("""
        import Base:sin
        struct T end
        sin(x::Int) = 1
        sin(x::T) = 1
        sin(x::Array{T}) = 1
        """)
            StaticLint.check_for_pirates(cst[3])
            StaticLint.check_for_pirates(cst[4])
            @test errorof(cst[3]) === StaticLint.TypePiracy
            @test errorof(cst[4]) === nothing
        end
        let cst = parse_and_pass("""
        struct AreaIterator{T}
            array::AbstractMatrix{T}
            radius::Int
        end
        Base.eltype(::Type{AreaIterator{T}}) where T = Tuple{T, AbstractVector{T}}
        """)
            StaticLint.check_for_pirates(cst[2])
            @test errorof(cst[2]) === nothing
        end
        let cst = parse_and_pass("""
        import Base:sin
        abstract type T end
        sin(x::Array{T}) = 1
        sin(x::Array{<:T}) = 1
        sin(x::Array{Number}) = 1
        sin(x::Array{<:Number}) = 1
        """)
            StaticLint.check_for_pirates(cst[3])
            StaticLint.check_for_pirates(cst[4])
            StaticLint.check_for_pirates(cst[5])
            StaticLint.check_for_pirates(cst[6])
            @test errorof(cst[3]) === nothing
            @test errorof(cst[4]) === nothing
            @test errorof(cst[5]) === StaticLint.TypePiracy
            @test errorof(cst[6]) === StaticLint.TypePiracy
        end
        let cst = parse_and_pass("""
        abstract type At end
        struct Ty end
        Base.eltype(::Type{Ty{T}} where {T}) = 1
        Base.length(s::Ty{T} where T <: At) = 1
        """)
            @test StaticLint.check_for_pirates(cst[3]) === nothing
            @test StaticLint.check_for_pirates(cst[4]) === nothing
        end

        let cst = parse_and_pass("""
        !=(a,b) = true
        Base.:!=(a,b) = true
        !=(a::T,b::T) = true
        !=(a::T,b::T) where T= true
        """)
            StaticLint.check_for_pirates.(cst)


            @test errorof(cst[1]) === StaticLint.NotEqDef
            @test errorof(cst[2]) === StaticLint.NotEqDef
            @test errorof(cst[3]) === StaticLint.NotEqDef
            @test errorof(cst[4]) === StaticLint.NotEqDef
        end
    end

    @testset "docs for undescribed variables" begin
        let cst = parse_and_pass("""
    \"\"\"
        somefunc() = true
    \"\"\"
    somefunc
    somefunc() = true
    """)
            @test StaticLint.hasref(cst[1][3])
            @test StaticLint.hasbinding(cst[1][3])
            @test refof(cst[1][3]) == bindingof(cst[1][3])
        end
    end

    @testset "check_call" begin
        let cst = parse_and_pass("""
        sin(1)
        sin(1,2)
        """)
            StaticLint.check_call(cst[1], server)
            StaticLint.check_call(cst[2], server)
            @test StaticLint.errorof(cst[1]) === nothing
            @test StaticLint.errorof(cst[2]) == StaticLint.IncorrectCallArgs
        end

        let cst = parse_and_pass("""
        Base.sin(a,b) = 1
        function Base.sin(a,b)
            1
        end
        """)
            StaticLint.check_call(cst[1][1], server)
            @test StaticLint.errorof(cst[1][1]) === nothing
            StaticLint.check_call(cst[2][2], server)
            @test StaticLint.errorof(cst[2][2]) === nothing
        end

        let cst = parse_and_pass("""
        f(x) = 1
        f(1, 2)
        """)
            StaticLint.check_call(cst[2], server)
            @test StaticLint.errorof(cst[2]) === StaticLint.IncorrectCallArgs
        end

        let cst = parse_and_pass("""
        view([1], 1, 2, 3)
        """)
            StaticLint.check_call(cst[1], server)
            @test StaticLint.errorof(cst[1]) === nothing
        end

        let cst = parse_and_pass("""
        f(a...) = 1
        f(1)
        f(1, 2)
        """)
            StaticLint.check_call(cst[2], server)
            StaticLint.check_call(cst[3], server)
            @test StaticLint.errorof(cst[2]) === nothing
            @test StaticLint.errorof(cst[3]) === nothing
        end
        let cst = parse_and_pass("""
        function func(a, b)
            func(a...)
        end
        """)
            StaticLint.check_call(cst[1][3][1], server)
            m_counts = StaticLint.func_nargs(cst[1])
            call_counts = StaticLint.call_nargs(cst[1][3][1])
            @test StaticLint.errorof(cst[1][3][1]) === nothing
        end
        let cst = parse_and_pass("""
        function func(@nospecialize args...) end
        func(1, 2)
        """)
            @test StaticLint.func_nargs(cst[1]) == (0, typemax(Int), String[], false)
            StaticLint.check_call(cst[2], server)
            @test StaticLint.errorof(cst[2]) === nothing
        end
        let cst = parse_and_pass("""
        argtail(x, rest...) = 1
        tail(x::Tuple) = argtail(x...)
        """)
            @test StaticLint.func_nargs(cst[1]) == (1, typemax(Int), String[], false)
            StaticLint.check_call(cst[2], server)
            @test StaticLint.errorof(cst[2]) === nothing
        end
        let cst = parse_and_pass("""
        func(arg::Vararg{T,N}) where N = arg
        func(a,b)
        """)

            @test StaticLint.func_nargs(cst[1]) == (0, typemax(Int), String[], false)
            StaticLint.check_call(cst[2], server)
            @test StaticLint.errorof(cst[2]) === nothing
        end
        let cst = parse_and_pass("""
        function f(a, b; kw = kw) end
        f(1,2, kw = 1)
        """)
            StaticLint.check_call(cst[2], server)
            @test StaticLint.errorof(cst[2]) === nothing
        end
        let cst = parse_and_pass("""
        func(a,b,c,d) = 1
        func(a..., 2)
        """)
            StaticLint.call_nargs(cst[2])
            StaticLint.check_call(cst[2], server)
            @test StaticLint.errorof(cst[2]) === nothing
        end
        let cst = parse_and_pass("""
        @kwdef struct A
            x::Float64
        end
        A(x = 5.0)
        """)
            StaticLint.check_call(cst[2], server)
            @test StaticLint.errorof(cst[2]) === nothing
        end
        let cst = parse_and_pass("""
        import Base: sin
        \"\"\"
        docs
        \"\"\"
        sin
        sin(a,b) = 1
        sin(1)
        """)
        # Checks that documented symbols are skipped
            StaticLint.check_all(cst, StaticLint.LintOptions(), server)
            @test isempty(StaticLint.collect_hints(cst, server))
        end
        let cst = parse_and_pass("""
        import Base: sin
        sin(a,b) = 1
        sin(1)
        """)
        # Checks that documented symbols are skipped
            StaticLint.check_all(cst, StaticLint.LintOptions(), server)
            @test isempty(StaticLint.collect_hints(cst, server))
        end
    end

    @testset "check_modulename" begin
        let cst = parse_and_pass("""
        module Mod1
        module Mod11
        end
        end
        module Mod2
        module Mod2
        end
        end
        """)
            StaticLint.check_modulename(cst[1])
            StaticLint.check_modulename(cst[1][3][1])
            StaticLint.check_modulename(cst[2])
            StaticLint.check_modulename(cst[2][3][1])

            @test StaticLint.errorof(cst[1][2]) === nothing
            @test StaticLint.errorof(cst[1][3][1][2]) === nothing
            @test StaticLint.errorof(cst[2][2]) === nothing
            @test StaticLint.errorof(cst[2][3][1][2]) === StaticLint.InvalidModuleName
        end
    end

    if !(VERSION < v"1.3")
        @testset "non-std var syntax" begin
            let cst = parse_and_pass("""
        var"name" = 1
        var"func"(arg) = arg
        function var"func1"() end
        name
        func
        func1
        """)
                StaticLint.collect_hints(cst, server)
                @test all(n in keys(cst.meta.scope.names) for n in ("name", "func"))
                @test StaticLint.hasref(cst[4])
                @test StaticLint.hasref(cst[5])
                @test StaticLint.hasref(cst[6])
            end
        end
    end

    if false # Not to be run, requires JuMP
        @testset "JuMP macros" begin
            let cst = parse_and_pass("""
    using JuMP
    model = Model()
    some_bound = 1
    @variable(model, x0)
    @variable(model, x1, somekw=1)
    @variable(model, x2 <= 1)
    @variable(model, x3 >= 1)
    @variable(model, 1 <= x4)
    @variable(model, 1 >= x5)
    @variable(model, x6 >= some_bound)
    # @variable(model, some_bound >= x7)
    """)
                @test isempty(StaticLint.collect_hints(cst, server))
            end

            let cst = parse_and_pass("""
    using JuMP
    model = Model()
    some_bound = 1
    @variable model x0
    @variable model x1 somekw=1
    @variable model x2 <= 1
    @variable model x3 >= 1
    @variable model 1 <= x4
    @variable model 1 >= x5
    @variable model x6 >= some_bound
    # @variable(model, some_bound >= x7)
    """)
                @test isempty(StaticLint.collect_hints(cst, server))
            end

            let cst = parse_and_pass("""
    using JuMP
    model = Model()
    some_bound = 1
    @variable(model, some_bound >= x7)
    """)
                @test !StaticLint.hasref(cst[4][5][3])
            end

            let cst = parse_and_pass("""
    using JuMP
    model = Model()
    some_bound = 1
    @expression(model, ex, some_bound >= 1)
    """)
                @test isempty(StaticLint.collect_hints(cst, server))
            end

            let cst = parse_and_pass("""
    using JuMP
    model = Model()
    @expression(model, expr, 1 == 1)
    @constraint(model, con1, expr)
    @constraint model con2 expr
    """)
                @test isempty(StaticLint.collect_hints(cst, server))
            end
        end
    end

    @testset "stdcall" begin
        let cst = parse_and_pass("""
        ccall(:GetCurrentProcess, stdcall, Ptr{Cvoid}, ())""")
            StaticLint.collect_hints(cst, server)
            @test isempty(StaticLint.collect_hints(cst, server))
        end
        let cst = parse_and_pass("""
        stdcall
        """)
            @test !StaticLint.hasref(cst[1])
        end
    end

    @testset "check_if_conds" begin
        let cst = parse_and_pass("""
        if true end
        """)
            StaticLint.check_if_conds(cst[1])
            @test cst[1][2].meta.error == StaticLint.ConstIfCondition
        end
        let cst = parse_and_pass("""
        if x = 1 end
        """)
            StaticLint.check_if_conds(cst[1])
            @test cst[1][2].meta.error == StaticLint.EqInIfConditional
        end
        let cst = parse_and_pass("""
        if a || x = 1 end
        """)
            StaticLint.check_if_conds(cst[1])
            @test cst[1][2].meta.error == StaticLint.EqInIfConditional
        end
        let cst = parse_and_pass("""
        if x = 1 && b end
        """)
            StaticLint.check_if_conds(cst[1])
            @test cst[1][2].meta.error == StaticLint.EqInIfConditional
        end
    end


    @testset "check_farg_unused" begin
        let cst = parse_and_pass("function f(arg1, arg2) arg1 end")
            StaticLint.check_farg_unused(cst[1])
            @test StaticLint.errorof(CSTParser.get_sig(cst[1])[3]) === nothing
            @test StaticLint.errorof(CSTParser.get_sig(cst[1])[5]) === StaticLint.UnusedFunctionArgument
        end
        let cst = parse_and_pass("function f(arg1::T, arg2::T) arg1 end")
            StaticLint.check_farg_unused(cst[1])
            @test StaticLint.errorof(CSTParser.get_sig(cst[1])[3]) === nothing
            @test StaticLint.errorof(CSTParser.get_sig(cst[1])[5]) === StaticLint.UnusedFunctionArgument
        end
        let cst = parse_and_pass("function f(arg1, arg2::T, arg3 = 1, arg4::T = 1) end")
            StaticLint.check_farg_unused(cst[1])
            @test StaticLint.errorof(CSTParser.get_sig(cst[1])[3]) === StaticLint.UnusedFunctionArgument
            @test StaticLint.errorof(CSTParser.get_sig(cst[1])[5]) === StaticLint.UnusedFunctionArgument
            @test StaticLint.errorof(CSTParser.get_sig(cst[1])[7][1]) === StaticLint.UnusedFunctionArgument
            @test StaticLint.errorof(CSTParser.get_sig(cst[1])[9][1]) === StaticLint.UnusedFunctionArgument
        end
        let cst = parse_and_pass("function f(arg) arg = 1 end")
            StaticLint.check_farg_unused(cst[1])
            @test StaticLint.errorof(CSTParser.get_sig(cst[1])[3]) === nothing
        end
        let cst = parse_and_pass("function f(arg) 1 end")
            StaticLint.check_farg_unused(cst[1])
            @test StaticLint.errorof(CSTParser.get_sig(cst[1])[3]) === nothing
        end
        let cst = parse_and_pass("f(arg) = true")
            StaticLint.check_farg_unused(cst[1])
            @test StaticLint.errorof(CSTParser.get_sig(cst[1])[3]) === nothing
        end
    end

    @testset "check redefinition of const" begin
        let cst = parse_and_pass("""
        T = 1
        struct T end
        """)
            StaticLint.check_const_decl(cst[2])
            @test cst[2].meta.error == StaticLint.CannotDeclareConst
        end
        let cst = parse_and_pass("""
        struct T end
        T = 1
        """)
            StaticLint.check_const_redef(cst[2][1])
            @test cst[2][1].meta.error == StaticLint.InvalidRedefofConst
        end
        let cst = parse_and_pass("""
        struct T end
        T() = 1
        """)
            StaticLint.check_const_redef(cst[2])
            @test cst[2].meta.error === nothing
        end
    end

    @testset "hoisting of inner constructors" begin
        let cst = parse_and_pass("""
        struct ASDF
            x::Int
            y::Int
            ASDF(x::Int) = new(x, 1)
        end
        ASDF() = something
        """)
            @test bindingof(cst[1]) === bindingof(cst[1][3][3]).prev
            @test bindingof(cst[1][3][3]) === bindingof(cst[2]).prev
        end
    end

    @testset "using of self" begin # e.g. `using StaticLint: StaticLint`
        let cst = parse_and_pass("""
        using Base.Filesystem: Filesystem
        """)
            @test StaticLint.hasref(cst[1][6])
        end
    end

    @testset "don't report unknown getfields when a custom getproperty is defined" begin # e.g. `using StaticLint: StaticLint`
        let cst = parse_and_pass("""
        struct T end
        Base.getproperty(x::T, s) = 1
        T
        """)
            @test StaticLint.has_getproperty_method(bindingof(cst[1]))
            @test StaticLint.has_getproperty_method(refof(cst[3]))
        end
        let cst = parse_and_pass("""
        struct T
            f1
            f2
        end
        Base.getproperty(x::T, s) = 1
        f(x::T) = x.f3
        """)
            @test !StaticLint.hasref(cst[3][3][1][3][1])
            @test isempty(StaticLint.collect_hints(cst, server))
        end
        let cst = parse_and_pass("""
        struct T{S}
            f1
            f2
        end
        Base.getproperty(x::T{Int}, s) = 1
        f(x::T) = x.f3
        """)
            @test !StaticLint.hasref(cst[3][3][1][3][1])
            @test StaticLint.is_type_of_call_to_getproperty(cst[2][1][3][3][1])
            @test isempty(StaticLint.collect_hints(cst, server))
        end

        let cst = parse_and_pass("""
        f(x::Module) = x.parent1
        """)
            @test StaticLint.has_getproperty_method(server.symbolserver[:Core][:Module], server)
            @test !StaticLint.has_getproperty_method(server.symbolserver[:Core][:DataType], server)
            @test isempty(StaticLint.collect_hints(cst, server))
        end
        let cst = parse_and_pass("""
        f(x::DataType) = x.sdf
        """)
            @test !isempty(StaticLint.collect_hints(cst, server))
        end
    end
    @testset "using of self" begin # e.g. `using StaticLint: StaticLint`
        let cst = parse_and_pass("""
        function f(a::rand) a end
        function f(a::Base.rand) a end
        function f(a::Int) a end
        Base.Int32(x) = 1
        function f(a::Int32) a end
        Base.fetch(x) = 1
        function f(a::fetch) a end
        """)
            StaticLint.check_all(cst, StaticLint.LintOptions(:), server)
            @test errorof(cst[1][2][3]) === StaticLint.InvalidTypeDeclaration
            @test errorof(cst[2][2][3]) === StaticLint.InvalidTypeDeclaration
            @test errorof(cst[3][2][3]) === nothing
            @test errorof(cst[5][2][3]) === nothing
            @test errorof(cst[7][2][3]) === StaticLint.InvalidTypeDeclaration
        end

        @testset "interpret @eval" begin # e.g. `using StaticLint: StaticLint`
            let cst = parse_and_pass("""
        let 
            @eval adf = 1
        end
        """)
                @test StaticLint.scopehasbinding(scopeof(cst), "adf")
                @test !StaticLint.scopehasbinding(scopeof(cst[1]), "adf")
            end
            let cst = parse_and_pass("""
        let 
            @eval a,d,f = 1,2,3
        end
        """)
                @test StaticLint.scopehasbinding(scopeof(cst), "a")
                @test StaticLint.scopehasbinding(scopeof(cst), "d")
                @test StaticLint.scopehasbinding(scopeof(cst), "f")
                @test !StaticLint.scopehasbinding(scopeof(cst[1]), "a")
                @test !StaticLint.scopehasbinding(scopeof(cst[1]), "d")
                @test !StaticLint.scopehasbinding(scopeof(cst[1]), "f")
            end
            let cst = parse_and_pass("""
        let 
            @eval a = 1
            @eval d = 2
            @eval f = 3
        end
        """)
                @test StaticLint.scopehasbinding(scopeof(cst), "a")
                @test StaticLint.scopehasbinding(scopeof(cst), "d")
                @test StaticLint.scopehasbinding(scopeof(cst), "f")
                @test !StaticLint.scopehasbinding(scopeof(cst[1]), "a")
                @test !StaticLint.scopehasbinding(scopeof(cst[1]), "d")
                @test !StaticLint.scopehasbinding(scopeof(cst[1]), "f")
            end

            let cst = parse_and_pass("""
        let name = :adf
            @eval \$name = 1
        end
        """)
                @test StaticLint.scopehasbinding(scopeof(cst), "adf")
                @test !StaticLint.scopehasbinding(scopeof(cst[1]), "adf")
            end
            let cst = parse_and_pass("""
        let name = [:adf]
            @eval \$name = 1
        end
        """)
                @test !StaticLint.scopehasbinding(scopeof(cst), "adf")
                @test !StaticLint.scopehasbinding(scopeof(cst[1]), "adf")
            end

            let cst = parse_and_pass("""
        for name = [:adf, :asdf, :asdfs]
            @eval \$name = 1
        end
        """)
                @test StaticLint.scopehasbinding(scopeof(cst), "adf")
                @test StaticLint.scopehasbinding(scopeof(cst), "asdf")
                @test StaticLint.scopehasbinding(scopeof(cst), "asdfs")
            end
            let cst = parse_and_pass("""
        for name = (:adf, :asdf, :asdfs)
            @eval \$name = 1
        end
        """)
                @test StaticLint.scopehasbinding(scopeof(cst), "adf")
                @test StaticLint.scopehasbinding(scopeof(cst), "asdf")
                @test StaticLint.scopehasbinding(scopeof(cst), "asdfs")
            end
            let cst = parse_and_pass("""
        let name = :adf
            @eval \$name(x) = 1
        end
        adf(1,2)
        """)
                StaticLint.check_all(cst, StaticLint.LintOptions(), server)
                @test StaticLint.scopehasbinding(scopeof(cst), "adf")
                @test !StaticLint.scopehasbinding(scopeof(cst[1]), "adf")
                @test errorof(cst[2]) === StaticLint.IncorrectCallArgs
            end
            let cst = parse_and_pass("""
        for name in (:sdf, :asdf)
            @eval \$name(x) = 1
        end
        sdf(1,2)
        """)
                StaticLint.check_all(cst, StaticLint.LintOptions(), server)
                @test StaticLint.scopehasbinding(scopeof(cst), "sdf")
                @test !StaticLint.scopehasbinding(scopeof(cst[1]), "asdf")
                @test errorof(cst[2]) === StaticLint.IncorrectCallArgs
            end
        end
    end

    @testset "check for " begin # e.g. `using StaticLint: StaticLint`
        let cst = parse_and_pass("""
        module A
        module B
        struct T end
        end
        using .B
        function T(t::B.T)
        end
        end
        """)
            @test bindingof(cst[1][3][3]) != refof(cst[1][3][3][2][3][3][3][1])
            @test bindingof(cst[1][3][1][3][1]) == refof(cst[1][3][3][2][3][3][3][1])
        end
    end
    @testset "misc" begin # e.g. `using StaticLint: StaticLint`
        let cst = parse_and_pass("""
        import Base: Bool
        function Bool(x) x end
        ^(z::Complex, n::Bool) = n ? z : one(z)
        """)
            StaticLint.check_all(cst, StaticLint.LintOptions(:), server)
            @test isempty(StaticLint.collect_hints(cst, server))
        end
        let cst = parse_and_pass("""
        (rand(d::Vector{T})::T) where {T}  =  1
        """)
            StaticLint.check_all(cst, StaticLint.LintOptions(:), server)
            @test isempty(StaticLint.collect_hints(cst, server))
        end
    end
    @testset "Test self" begin
        empty!(server.files)
        f = StaticLint.loadfile(server, joinpath(@__DIR__, "..", "src", "StaticLint.jl"))
        StaticLint.scopepass(f)
    end

    let cst = parse_and_pass("""
    using Base.@irrational
    @irrational ase 0.45343 π
    ase
    """)
        StaticLint.check_all(cst, StaticLint.LintOptions(:), server)
        @test isempty(StaticLint.collect_hints(cst, server))
    end

<<<<<<< HEAD
@testset "quoted getfield" begin
    let cst = parse_and_pass("""
        Base.:sin
        """)
        StaticLint.check_all(cst, StaticLint.LintOptions(:), server)
        @test isempty(StaticLint.collect_hints(cst[1], server))
    end

    let cst = parse_and_pass("""
        sin(1,1)
        Base.sin(1,1)
        Base.:sin(1,1)
        """)
        StaticLint.check_all(cst, StaticLint.LintOptions(:), server)
        @test errorof(cst[1]) === errorof(cst[2]) === errorof(cst[3])
    end
end
@testset "overloading" begin
    # overloading of a function that happens to be exported into the current scope.
    let cst = parse_and_pass("""
        Base.sin() = nothing
        sin()
        """)
        @test haskey(cst.meta.scope.names, "sin") # 
        @test cst.meta.scope.names["sin"].prev == server.symbolserver[:Base][:sin]
        StaticLint.check_call(cst[2], server)
        @test isempty(StaticLint.collect_hints(cst, server))
    end
    # As above but for user defined function
    let cst = parse_and_pass("""
        module M
        f(x) = nothing
        end
        M.f(a,b) = nothing
        M.f(1,2)
        """)
        @test !haskey(cst.meta.scope.names, "f")
        StaticLint.check_call(cst[3], server)
        @test errorof(cst[3]) === nothing
    end

    # Non exported function is overloaded
    let cst = parse_and_pass("""
        Base.argtail() = nothing
        Base.argtail()
        """)
        @test !haskey(cst.meta.scope.names, "argtail") # 
        StaticLint.check_call(cst[2], server)
        @test isempty(StaticLint.collect_hints(cst, server))
    end
    # As above but for user defined function
    let cst = parse_and_pass("""
        module M
        ff(x) = nothing
        end
        M.ff() = nothing
        M.ff()
        """)
        @test !haskey(cst.meta.scope.names, "ff") # 
        StaticLint.check_call(cst[3], server)
        @test isempty(StaticLint.collect_hints(cst, server))
    end

    let cst = parse_and_pass("""
        import Base:argtail
        Base.argtail() = nothing
        Base.argtail()
        argtail()
        """)

        @test cst.meta.scope.names["argtail"] === bindingof(cst[2])
        @test bindingof(cst[2]).prev == bindingof(cst[1][4])
        @test refof(cst[3][1][3][1]) === bindingof(cst[2])
        StaticLint.check_call(cst[3], server)
        StaticLint.check_call(cst[4], server)
        @test isempty(StaticLint.collect_hints(cst, server))
        
    end
end

@testset "on demand resolving of export statements" begin
    let cst = parse_and_pass("""
            module TopModule
            abstract type T end
            export T
            module SubModule
            using ..TopModule
            T
            end
            end""")
        @test refof(cst[1][3][3][3][2]) !== nothing
        
    end

=======
    @testset "quoted getfield" begin
        let cst = parse_and_pass("""
    Base.:sin
    """)
            StaticLint.check_all(cst, StaticLint.LintOptions(:), server)
            @test isempty(StaticLint.collect_hints(cst[1], server))
        end

        let cst = parse_and_pass("""
    sin(1,1)
    Base.sin(1,1)
    Base.:sin(1,1)
    """)
            StaticLint.check_all(cst, StaticLint.LintOptions(:), server)
            @test errorof(cst[1]) === errorof(cst[2]) === errorof(cst[3])
        end
    end
>>>>>>> 8f8f7389
end
end<|MERGE_RESOLUTION|>--- conflicted
+++ resolved
@@ -1083,7 +1083,13 @@
         @test isempty(StaticLint.collect_hints(cst, server))
     end
 
-<<<<<<< HEAD
+    @testset "quoted getfield" begin
+        let cst = parse_and_pass("""
+    Base.:sin
+    """)
+            StaticLint.check_all(cst, StaticLint.LintOptions(:), server)
+            @test isempty(StaticLint.collect_hints(cst[1], server))
+        end
 @testset "quoted getfield" begin
     let cst = parse_and_pass("""
         Base.:sin
@@ -1125,6 +1131,15 @@
         @test errorof(cst[3]) === nothing
     end
 
+        let cst = parse_and_pass("""
+    sin(1,1)
+    Base.sin(1,1)
+    Base.:sin(1,1)
+    """)
+            StaticLint.check_all(cst, StaticLint.LintOptions(:), server)
+            @test errorof(cst[1]) === errorof(cst[2]) === errorof(cst[3])
+        end
+    end
     # Non exported function is overloaded
     let cst = parse_and_pass("""
         Base.argtail() = nothing
@@ -1178,24 +1193,5 @@
         
     end
 
-=======
-    @testset "quoted getfield" begin
-        let cst = parse_and_pass("""
-    Base.:sin
-    """)
-            StaticLint.check_all(cst, StaticLint.LintOptions(:), server)
-            @test isempty(StaticLint.collect_hints(cst[1], server))
-        end
-
-        let cst = parse_and_pass("""
-    sin(1,1)
-    Base.sin(1,1)
-    Base.:sin(1,1)
-    """)
-            StaticLint.check_all(cst, StaticLint.LintOptions(:), server)
-            @test errorof(cst[1]) === errorof(cst[2]) === errorof(cst[3])
-        end
-    end
->>>>>>> 8f8f7389
 end
 end