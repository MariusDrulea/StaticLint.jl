--- conflicted
+++ resolved
@@ -1465,7 +1465,6 @@
     function func3(x; y) end
     func3(2; y=3)
     """)
-<<<<<<< HEAD
     @test StaticLint.haserror(cst.args[1].args[1].args[2].args[1])
     @test StaticLint.haserror(cst.args[2])
 end
@@ -1484,10 +1483,4 @@
     eval(expr)
     """)
     @test !StaticLint.haserror(cst.args[2])
-end
-=======
-        @test StaticLint.haserror(cst.args[1].args[1].args[2].args[1])
-        @test StaticLint.haserror(cst.args[2])
-    end
->>>>>>> 99f2956f
 end