using StaticLint, SymbolServer
using CSTParser, Test
using StaticLint: scopeof, bindingof, refof, errorof, check_all, getenv

server = StaticLint.FileServer();

function get_ids(x, ids=[])
    if StaticLint.headof(x) === :IDENTIFIER
        push!(ids, x)
    elseif x.args !== nothing
        for a in x.args
            get_ids(a, ids)
        end
    end
    ids
end

parse_and_pass(s) = StaticLint.lint_string(s, server)

function check_resolved(s)
    cst = parse_and_pass(s)
    IDs = get_ids(cst)
    [(refof(i) !== nothing) for i in IDs]
end

@testset "StaticLint" begin

    @testset "Basic bindings" begin

        @test check_resolved("""
x
x = 1
x
""")  == [false, true, true]

        @test check_resolved("""
x, y
x = y = 1
x, y
""")  == [false, false, true, true, true, true]

        @test check_resolved("""
x, y
x, y = 1, 1
x, y
""")  == [false, false, true, true, true, true]

        @test check_resolved("""
M
module M end
M
""")  == [false, true, true]

        @test check_resolved("""
f
f() = 0
f
""")  == [false, true, true]

        @test check_resolved("""
f
function f end
f
""")  == [false, true, true]

        @test check_resolved("""
f
function f() end
f
""")  == [false, true, true]

        @test check_resolved("""
function f(a)
end
""")  == [true, true]

        @test check_resolved("""
f, a
function f(a)
    a
end
f, a
""")  == [false, false, true, true, true, true, false]


        @test check_resolved("""
x
let x = 1
    x
end
x
""")  == [false, true, true, false]

        @test check_resolved("""
x,y
let x = 1, y = 1
    x, y
end
x, y
""")  == [false, false, true, true, true, true, false, false]

        @test check_resolved("""
function f(a...)
    f(a)
end
""")  == [true, true, true, true]

        @test check_resolved("""
for i = 1:1
end
""")  == [true]

        @test check_resolved("""
[i for i in 1:1]
""")  == [true, true]

        @test check_resolved("""
[i for i in 1:1 if i]
""")  == [true, true, true]

# @test check_resolved("""
# @deprecate f(a) sin(a)
# f
# """)  == [true, true, true, true, true, true]

        @test check_resolved("""
@deprecate f sin
f
""")  == [true, true, true, true]

        @test check_resolved("""
module Mod
f = 1
end
using .Mod: f
f
""") == [true, true, true, true, true]

        @test check_resolved("""
module Mod
module SubMod
    f() = 1
end
using .SubMod: f
f
end
""") == [true, true, true, true, true, true]

        @test check_resolved("""
struct T
    field
end
function f(arg::T)
    arg.field
end
""") == [true, true, true, true, true, true, true]

        if VERSION > v"1.8-"
            @test check_resolved("""
            mutable struct T
                const field
            end
            function f(arg::T)
                arg.field
            end
            """) == [true, true, true, true, true, true, true]
        end

        @test check_resolved("""
f(arg) = arg
""") == [1, 1, 1]

        @test check_resolved("-(r::T) where T = r") == [1, 1, 1, 1]
        @test check_resolved("[k * j for j = 1:10 for k = 1:10]") == [1, 1, 1, 1]
        @test check_resolved("[k * j for j in 1:10 for k in 1:10]") == [1, 1, 1, 1]

        @testset "inference" begin
            @test StaticLint.CoreTypes.isfunction(bindingof(parse_and_pass("f(arg) = arg").args[1]).type)
            @test StaticLint.CoreTypes.isfunction(bindingof(parse_and_pass("function f end").args[1]).type)
            @test StaticLint.CoreTypes.isdatatype(bindingof(parse_and_pass("struct T end").args[1]).type)
            @test StaticLint.CoreTypes.isdatatype(bindingof(parse_and_pass("mutable struct T end").args[1]).type)
            @test StaticLint.CoreTypes.isdatatype(bindingof(parse_and_pass("abstract type T end").args[1]).type)
            @test StaticLint.CoreTypes.isdatatype(bindingof(parse_and_pass("primitive type T 8 end").args[1]).type)
            @test StaticLint.CoreTypes.isint(bindingof(parse_and_pass("x = 1").args[1].args[1]).type)
            @test StaticLint.CoreTypes.isfloat(bindingof(parse_and_pass("x = 1.0").args[1].args[1]).type)
            @test StaticLint.CoreTypes.isstring(bindingof(parse_and_pass("x = \"text\"").args[1].args[1]).type)
            @test StaticLint.CoreTypes.ismodule(bindingof(parse_and_pass("module A end").args[1]).type)
            @test StaticLint.CoreTypes.ismodule(bindingof(parse_and_pass("baremodule A end").args[1]).type)

    # @test parse_and_pass("function f(x::Int) x end")[1][2][3].binding.t == StaticLint.getsymbolserver(server)["Core"].vals["Function"]
            let cst = parse_and_pass("""
        struct T end
        function f(x::T) x end""")
                @test StaticLint.CoreTypes.isdatatype(bindingof(cst.args[1]).type)
                @test StaticLint.CoreTypes.isfunction(bindingof(cst.args[2]).type)
                @test bindingof(cst.args[2].args[1].args[2]).type == bindingof(cst.args[1])
                @test refof(cst.args[2].args[2].args[1]) == bindingof(cst.args[2].args[1].args[2])
            end
            let cst = parse_and_pass("""
        struct T end
        T() = 1
        function f(x::T) x end""")
                @test StaticLint.CoreTypes.isdatatype(bindingof(cst.args[1]).type)
                @test StaticLint.CoreTypes.isfunction(bindingof(cst.args[3]).type)
                @test bindingof(cst.args[3].args[1].args[2]).type == bindingof(cst.args[1])
                @test refof(cst.args[3].args[2].args[1]) == bindingof(cst.args[3].args[1].args[2])
            end

            let cst = parse_and_pass("""
        struct T end
        t = T()""")
                @test StaticLint.CoreTypes.isdatatype(bindingof(cst.args[1]).type)
                @test bindingof(cst.args[2].args[1]).type == bindingof(cst.args[1])
            end

            let cst = parse_and_pass("""
        module A
        module B
        x = 1
        end
        module C
        import ..B
        B.x
        end
        end""")
                @test refof(cst.args[1].args[3].args[2].args[3].args[2].args[2].args[1]) == bindingof(cst[1].args[3].args[1].args[3].args[1].args[1])
            end

            let cst = parse_and_pass("""
        struct T0
            x
        end
        struct T1
            field::T0
        end
        function f(arg::T1)
            arg.field.x
        end""");
                @test refof(cst.args[3].args[2].args[1].args[1].args[1]) == bindingof(cst.args[3].args[1].args[2])
                @test refof(cst.args[3].args[2].args[1].args[1].args[2].args[1]) == bindingof(cst.args[2].args[3].args[1])
                @test refof(cst.args[3].args[2].args[1].args[2].args[1]) == bindingof(cst.args[1].args[3].args[1])
            end

            let cst = parse_and_pass("""raw\"whatever\"""")
                @test refof(cst.args[1].args[1]) !== nothing
            end

            let cst = parse_and_pass("""
        macro mac_str() end
        mac"whatever"
        """)
                @test refof(cst.args[2].args[1]) == bindingof(cst.args[1])
            end

            let cst = parse_and_pass("[i * j for i = 1:10 for j = i:10]")
                @test refof(cst.args[1].args[1].args[1].args[1].args[2].args[2].args[2]) == bindingof(cst.args[1].args[1].args[1].args[2].args[1])
            end

            let cst = parse_and_pass("[i * j for i = 1:10, j = 1:10 for k = i:10]")
                @test refof(cst.args[1].args[1].args[1].args[1].args[2].args[2].args[2]) == bindingof(cst.args[1].args[1].args[1].args[2].args[1])
            end

            let cst = parse_and_pass("""
        module Reparse
        end
        using .Reparse, CSTParser
        """)
                @test refof(cst.args[2].args[1].args[2]).val == bindingof(cst[1])
            end

            let cst = parse_and_pass("""
        module A
        A
        end
        """)
                @test scopeof(cst).names["A"] == scopeof(cst.args[1]).names["A"]
                @test refof(cst.args[1].args[2]) == bindingof(cst.args[1])
                @test refof(cst.args[1].args[3].args[1]) == bindingof(cst.args[1])
            end
    # let cst = parse_and_pass("""
    #     using Test: @test
    #     """)
    #     @test bindingof(cst[1][4]) !== nothing
    # end
            let cst = parse_and_pass("""
        sin(1,2,3)
        """)
                @test errorof(cst.args[1]) === StaticLint.IncorrectCallArgs
            end
            let cst = parse_and_pass("""
        for i in length(1) end
        for i in 1.1 end
        for i in 1 end
        for i in 1:1 end
        """)
                @test errorof(cst.args[1].args[1]) === StaticLint.IncorrectIterSpec
                @test errorof(cst.args[2].args[1]) === StaticLint.IncorrectIterSpec
                @test errorof(cst.args[3].args[1]) === StaticLint.IncorrectIterSpec
                @test errorof(cst.args[4].args[1]) === nothing
            end

            let cst = parse_and_pass("""
        [i for i in length(1) end]
        [i for i in 1.1 end]
        [i for i in 1 end]
        [i for i in 1:1 end]
        """)
                @test errorof(cst[1][2][3]) === StaticLint.IncorrectIterSpec
                @test errorof(cst[2][2][3]) === StaticLint.IncorrectIterSpec
                @test errorof(cst[3][2][3]) === StaticLint.IncorrectIterSpec
                @test errorof(cst[4][2][3]) === nothing
            end

            for cst in parse_and_pass.(["a == nothing", "nothing == a"])
                @test errorof(cst[1][2]) === StaticLint.NothingEquality
            end
            for cst in parse_and_pass.(["a != nothing", "nothing != a"])
                @test errorof(cst[1][2]) === StaticLint.NothingNotEq
            end

            let cst = parse_and_pass("""
        struct Graph
            children:: T
        end

        function test()
            g = Graph()
            f = g.children
        end""")
                @test cst.args[2].args[2].args[2].args[2].args[2].args[1] in bindingof(cst.args[1].args[3].args[1]).refs
            end

            let cst = parse_and_pass("""
        __source__
        __module__
        macro m()
            __source__
            __module__
        end""")
                @test refof(cst[1]) === nothing
                @test refof(cst[2]) === nothing
                @test refof(cst[3][3][1]) !== nothing
                @test refof(cst[3][3][2]) !== nothing
            end
        end

        @testset "macros" begin
            @test check_resolved("""
    @enum(E,a,b)
    E
    a
    b
    """)  == [true, true, true, true, true, true, true]
        end

        @test check_resolved("""
    @enum E a b
    E
    a
    b
    """)  == [true, true, true, true, true, true, true]

        @test check_resolved("""
    @enum E begin
        a
        b
    end
    E
    a
    b
    """)  == [true, true, true, true, true, true, true]
    end

    @testset "tuple args" begin
        let cst = parse_and_pass("""
        function f((arg1, arg2))
            arg1, arg2
        end""")
            @test StaticLint.hasref(cst[1][3][1][1])
            @test StaticLint.hasref(cst[1][3][1][3])
        end

        let cst = parse_and_pass("""
        function f((arg1, arg2) = (1,2))
            arg1, arg2
        end""")
            @test StaticLint.hasref(cst[1][3][1][1])
            @test StaticLint.hasref(cst[1][3][1][3])
        end

        let cst = parse_and_pass("""
        function f((arg1, arg2)::Tuple{Int,Int})
            arg1, arg2
        end""")
            @test StaticLint.hasref(cst[1][3][1][1])
            @test StaticLint.hasref(cst[1][3][1][3])
        end
    end

    @testset "type params check" begin
        let cst = parse_and_pass("""
        f() where T
        f() where {T,S}
        f() where {T<:Any}
        """)
            @test StaticLint.errorof(cst.args[1].args[2]) == StaticLint.UnusedTypeParameter
            @test StaticLint.errorof(cst.args[2].args[2]) == StaticLint.UnusedTypeParameter
            @test StaticLint.errorof(cst.args[2].args[3]) == StaticLint.UnusedTypeParameter
            @test StaticLint.errorof(cst.args[3].args[2]) == StaticLint.UnusedTypeParameter
        end
        let cst = parse_and_pass("""
        f(x::T) where T
        f(x::T,y::S) where {T,S}
        f(x::T) where {T<:Any}
        """)
            @test !StaticLint.haserror(cst.args[1].args[2])
            @test !StaticLint.haserror(cst.args[2].args[2])
            @test !StaticLint.haserror(cst.args[2].args[3])
            @test !StaticLint.haserror(cst.args[3].args[2])
        end
    end


    @testset "overwrites_imported_function" begin
        let cst = parse_and_pass("""
        import Base:sin
        using Base:cos
        sin(x) = 1
        cos(x) = 1
        Base.tan(x) = 1
        """)
            @test StaticLint.overwrites_imported_function(refof(cst[3][1][1]))
            @test !StaticLint.overwrites_imported_function(refof(cst[4][1][1]))
            @test StaticLint.overwrites_imported_function(refof(cst[5][1][1][3][1]))
        end
    end

    @testset "pirates" begin
        let cst = parse_and_pass("""
        import Base:sin
        struct T end
        sin(x::Int) = 1
        sin(x::T) = 1
        sin(x::Array{T}) = 1
        """)
            StaticLint.check_for_pirates(cst.args[3])
            StaticLint.check_for_pirates(cst.args[4])
            @test errorof(cst.args[3]) === StaticLint.TypePiracy
            @test errorof(cst.args[4]) === nothing
        end
        let cst = parse_and_pass("""
        struct AreaIterator{T}
            array::AbstractMatrix{T}
            radius::Int
        end
        Base.eltype(::Type{AreaIterator{T}}) where T = Tuple{T, AbstractVector{T}}
        """)
            StaticLint.check_for_pirates(cst[2])
            @test errorof(cst[2]) === nothing
        end
        let cst = parse_and_pass("""
        import Base:sin
        abstract type T end
        sin(x::Array{T}) = 1
        sin(x::Array{<:T}) = 1
        sin(x::Array{Number}) = 1
        sin(x::Array{<:Number}) = 1
        """)
            @test errorof(cst[3]) === nothing
            @test errorof(cst[4]) === nothing
            @test errorof(cst[5]) === StaticLint.TypePiracy
            @test errorof(cst[6]) === StaticLint.TypePiracy
        end
        let cst = parse_and_pass("""
        abstract type At end
        struct Ty end
        Base.eltype(::Type{Ty{T}} where {T}) = 1
        Base.length(s::Ty{T} where T <: At) = 1
        """)
            @test StaticLint.check_for_pirates(cst[3]) === nothing
            @test StaticLint.check_for_pirates(cst[4]) === nothing
        end

        let cst = parse_and_pass("""
        !=(a,b) = true
        Base.:!=(a,b) = true
        !=(a::T,b::T) = true
        !=(a::T,b::T) where T= true
        """)
            @test errorof(cst[1]) === StaticLint.NotEqDef
            @test errorof(cst[2]) === StaticLint.NotEqDef
            @test errorof(cst[3]) === StaticLint.NotEqDef
            @test errorof(cst[4]) === StaticLint.NotEqDef
        end
    end

    @testset "check_call" begin
        let cst = parse_and_pass("""
        sin(1)
        sin(1,2)
        """)
            @test StaticLint.errorof(cst.args[1]) === nothing
            @test StaticLint.errorof(cst.args[2]) == StaticLint.IncorrectCallArgs
        end

        let cst = parse_and_pass("""
        Base.sin(a,b) = 1
        function Base.sin(a,b)
            1
        end
        """)
            @test StaticLint.errorof(cst.args[1].args[1]) === nothing
            @test StaticLint.errorof(cst.args[2].args[1]) === nothing
        end

        let cst = parse_and_pass("""
        f(x) = 1
        f(1, 2)
        """)
            @test StaticLint.errorof(cst.args[2]) === StaticLint.IncorrectCallArgs
        end

        let cst = parse_and_pass("""
        view([1], 1, 2, 3)
        """)
            @test StaticLint.errorof(cst.args[1]) === nothing
        end

        let cst = parse_and_pass("""
        f(a...) = 1
        f(1)
        f(1, 2)
        """)
            @test StaticLint.errorof(cst.args[2]) === nothing
            @test StaticLint.errorof(cst.args[3]) === nothing
        end
        let cst = parse_and_pass("""
        function func(a, b)
            func(a...)
        end
        """)
            m_counts = StaticLint.func_nargs(cst.args[1])
            call_counts = StaticLint.call_nargs(cst.args[1].args[2].args[1])
            @test StaticLint.errorof(cst.args[1].args[2].args[1]) === nothing
        end
        let cst = parse_and_pass("""
        function func(@nospecialize args...) end
        func(1, 2)
        """)
            @test StaticLint.func_nargs(cst.args[1]) == (0, typemax(Int), String[], false)
            @test StaticLint.errorof(cst.args[2]) === nothing
        end
        let cst = parse_and_pass("""
        argtail(x, rest...) = 1
        tail(x::Tuple) = argtail(x...)
        """)
            @test StaticLint.func_nargs(cst[1]) == (1, typemax(Int), String[], false)
            @test StaticLint.errorof(cst[2]) === nothing
        end
        let cst = parse_and_pass("""
        func(arg::Vararg{T,N}) where N = arg
        func(a,b)
        """)

            @test StaticLint.func_nargs(cst[1]) == (0, typemax(Int), String[], false)
            @test StaticLint.errorof(cst[2]) === nothing
        end
        let cst = parse_and_pass("""
        function f(a, b; kw = kw) end
        f(1,2, kw = 1)
        """)
            @test StaticLint.errorof(cst[2]) === nothing
        end
        let cst = parse_and_pass("""
        func(a,b,c,d) = 1
        func(a..., 2)
        """)
            StaticLint.call_nargs(cst[2])
            @test StaticLint.errorof(cst[2]) === nothing
        end
        let cst = parse_and_pass("""
        @kwdef struct A
            x::Float64
        end
        A(x = 5.0)
        """)
            @test StaticLint.errorof(cst[2]) === nothing
        end
        let cst = parse_and_pass("""
        import Base: sin
        \"\"\"
        docs
        \"\"\"
        sin
        sin(a,b) = 1
        sin(1)
        """)
        # Checks that documented symbols are skipped
            @test isempty(StaticLint.collect_hints(cst, StaticLint.getenv(server.files[""], server)))
        end
        let cst = parse_and_pass("""
        import Base: sin
        sin(a,b) = 1
        sin(1)
        """)
        # Checks that documented symbols are skipped
            @test isempty(StaticLint.collect_hints(cst, getenv(server.files[""], server)))
        end
        let cst = parse_and_pass("""
            function f(a::F)::Bool where {F} a end
            """)
            # ensure we strip all type decl code from around signature
            @test isempty(StaticLint.collect_hints(cst, getenv(server.files[""], server)))
        end
    end

    @testset "check_modulename" begin
        let cst = parse_and_pass("""
        module Mod1
        module Mod11
        end
        end
        module Mod2
        module Mod2
        end
        end
        """)
            StaticLint.check_modulename(cst.args[1])
            StaticLint.check_modulename(cst.args[1].args[3].args[1])
            StaticLint.check_modulename(cst.args[2])
            StaticLint.check_modulename(cst.args[2].args[3].args[1])

            @test StaticLint.errorof(cst.args[1].args[2]) === nothing
            @test StaticLint.errorof(cst.args[1].args[3].args[1].args[2]) === nothing
            @test StaticLint.errorof(cst.args[2].args[2]) === nothing
            @test StaticLint.errorof(cst.args[2].args[3].args[1].args[2]) === StaticLint.InvalidModuleName
        end
    end

    if !(VERSION < v"1.3")
        @testset "non-std var syntax" begin
            let cst = parse_and_pass("""
        var"name" = 1
        var"func"(arg) = arg
        function var"func1"() end
        name
        func
        func1
        """)
                StaticLint.collect_hints(cst, getenv(server.files[""], server))
                @test all(n in keys(cst.meta.scope.names) for n in ("name", "func"))
                @test StaticLint.hasref(cst[4])
                @test StaticLint.hasref(cst[5])
                @test StaticLint.hasref(cst[6])
            end
        end
    end

    if false # Not to be run, requires JuMP
        @testset "JuMP macros" begin
            let cst = parse_and_pass("""
    using JuMP
    model = Model()
    some_bound = 1
    @variable(model, x0)
    @variable(model, x1, somekw=1)
    @variable(model, x2 <= 1)
    @variable(model, x3 >= 1)
    @variable(model, 1 <= x4)
    @variable(model, 1 >= x5)
    @variable(model, x6 >= some_bound)
    # @variable(model, some_bound >= x7)
    """)
                @test isempty(StaticLint.collect_hints(cst, getenv(server.files[""], server)))
            end

            let cst = parse_and_pass("""
    using JuMP
    model = Model()
    some_bound = 1
    @variable model x0
    @variable model x1 somekw=1
    @variable model x2 <= 1
    @variable model x3 >= 1
    @variable model 1 <= x4
    @variable model 1 >= x5
    @variable model x6 >= some_bound
    # @variable(model, some_bound >= x7)
    """)
                @test isempty(StaticLint.collect_hints(cst, getenv(server.files[""], server)))
            end

            let cst = parse_and_pass("""
    using JuMP
    model = Model()
    some_bound = 1
    @variable(model, some_bound >= x7)
    """)
                @test !StaticLint.hasref(cst[4][5][3])
            end

            let cst = parse_and_pass("""
    using JuMP
    model = Model()
    some_bound = 1
    @expression(model, ex, some_bound >= 1)
    """)
                @test isempty(StaticLint.collect_hints(cst, getenv(server.files[""], server)))
            end

            let cst = parse_and_pass("""
    using JuMP
    model = Model()
    @expression(model, expr, 1 == 1)
    @constraint(model, con1, expr)
    @constraint model con2 expr
    """)
                @test isempty(StaticLint.collect_hints(cst, getenv(server.files[""], server)))
            end
        end
    end

    @testset "stdcall" begin
        let cst = parse_and_pass("""
        ccall(:GetCurrentProcess, stdcall, Ptr{Cvoid}, ())""")
            StaticLint.collect_hints(cst, getenv(server.files[""], server))
            @test isempty(StaticLint.collect_hints(cst, getenv(server.files[""], server)))
        end
        let cst = parse_and_pass("""
        stdcall
        """)
            @test !StaticLint.hasref(cst[1])
        end
    end

    @testset "check_if_conds" begin
        let cst = parse_and_pass("""
        if true end
        """)
            StaticLint.check_if_conds(cst.args[1])
            @test cst.args[1].args[1].meta.error == StaticLint.ConstIfCondition
        end
        let cst = parse_and_pass("""
        if x = 1 end
        """)
            StaticLint.check_if_conds(cst.args[1])
            @test cst.args[1].args[1].meta.error == StaticLint.EqInIfConditional
        end
        let cst = parse_and_pass("""
        if a || x = 1 end
        """)
            StaticLint.check_if_conds(cst.args[1])
            @test cst.args[1].args[1].meta.error == StaticLint.EqInIfConditional
        end
        let cst = parse_and_pass("""
        if x = 1 && b end
        """)
            StaticLint.check_if_conds(cst.args[1])
            @test cst.args[1].args[1].meta.error == StaticLint.EqInIfConditional
        end
    end


    @testset "check_farg_unused" begin
        let cst = parse_and_pass("function f(arg1, arg2) arg1 end")
            StaticLint.check_farg_unused(cst[1])
            @test StaticLint.errorof(CSTParser.get_sig(cst[1])[3]) === nothing
            @test StaticLint.errorof(CSTParser.get_sig(cst[1])[5]) === StaticLint.UnusedFunctionArgument
        end
        let cst = parse_and_pass("function f(arg1::T, arg2::T) arg1 end")
            StaticLint.check_farg_unused(cst[1])
            @test StaticLint.errorof(CSTParser.get_sig(cst[1])[3]) === nothing
            @test StaticLint.errorof(CSTParser.get_sig(cst[1])[5]) === StaticLint.UnusedFunctionArgument
        end
        let cst = parse_and_pass("function f(arg1, arg2::T, arg3 = 1, arg4::T = 1) end")
            StaticLint.check_farg_unused(cst.args[1])
            @test StaticLint.errorof(CSTParser.get_sig(cst.args[1]).args[2]) === StaticLint.UnusedFunctionArgument
            @test StaticLint.errorof(CSTParser.get_sig(cst.args[1]).args[3]) === StaticLint.UnusedFunctionArgument
            @test StaticLint.errorof(CSTParser.get_sig(cst.args[1]).args[4].args[1]) === StaticLint.UnusedFunctionArgument
            @test StaticLint.errorof(CSTParser.get_sig(cst.args[1]).args[5].args[1]) === StaticLint.UnusedFunctionArgument
        end
        let cst = parse_and_pass("function f(arg) arg = 1 end")
            StaticLint.check_farg_unused(cst[1])
            @test StaticLint.errorof(CSTParser.get_sig(cst[1])[3]) === StaticLint.UnusedFunctionArgument
        end
        let cst = parse_and_pass(
             """function f(arg)
                    x = arg
                    arg = x
                end""")
            StaticLint.check_farg_unused(cst[1])
            @test StaticLint.errorof(CSTParser.get_sig(cst[1])[3]) === nothing
        end
        let cst = parse_and_pass("function f(arg) 1 end")
            StaticLint.check_farg_unused(cst[1])
            @test StaticLint.errorof(CSTParser.get_sig(cst[1])[3]) === nothing
        end
        let cst = parse_and_pass("f(arg) = true")
            StaticLint.check_farg_unused(cst[1])
            @test StaticLint.errorof(CSTParser.get_sig(cst[1])[3]) === nothing
        end
        let cst = parse_and_pass("func(@nospecialize(arg)) = arg")
            StaticLint.check_farg_unused(cst[1])
            @test cst[1].args[1].args[2].meta.error === nothing
        end
        let cst = parse_and_pass("""
            function f(x,y,z)
                @. begin
                    x = z
                    y = z
                end
            end
            """)
           StaticLint.check_farg_unused(cst[1])
           @test StaticLint.errorof(CSTParser.get_sig(cst[1])[3]) === nothing
           @test StaticLint.errorof(CSTParser.get_sig(cst[1])[5]) === nothing
       end
    end

    @testset "check redefinition of const" begin
        let cst = parse_and_pass("""
        T = 1
        struct T end
        """)
            @test cst[2].meta.error == StaticLint.CannotDeclareConst
        end
        let cst = parse_and_pass("""
        struct T end
        T = 1
        """)
            @test cst[2].meta.error == StaticLint.InvalidRedefofConst
        end
        let cst = parse_and_pass("""
        struct T end
        T() = 1
        """)
            @test cst[2].meta.error === nothing
        end
    end

    @testset "hoisting of inner constructors" begin
        let cst = parse_and_pass("""
        struct ASDF
            x::Int
            y::Int
            ASDF(x::Int) = new(x, 1)
        end
        ASDF(1)
        """)
            # Check inner constructor is hoisted
            @test isempty(StaticLint.collect_hints(cst, getenv(server.files[""], server)))
        end
    end

    @testset "using statements" begin # e.g. `using StaticLint: StaticLint`
        let cst = parse_and_pass("using Base.Filesystem: Filesystem")
            @test StaticLint.hasref(cst.args[1].args[1].args[2].args[1])
        end
        let cst = parse_and_pass("using Base: Ordering")
            @test StaticLint.hasbinding(cst.args[1].args[1].args[2].args[1])
        end
        let cst = parse_and_pass("""
            module Outer
            module Inner
            x = 1
            export x
            end
            using .Inner
            end
            using .Outer: x, rand
            """)
            @test StaticLint.hasbinding(cst.args[2].args[1].args[2].args[1])
            @test StaticLint.hasbinding(cst.args[2].args[1].args[3].args[1])
        end
    end

    @testset "don't report unknown getfields when a custom getproperty is defined" begin # e.g. `using StaticLint: StaticLint`
        let cst = parse_and_pass("""
        struct T end
        Base.getproperty(x::T, s) = 1
        T
        """)
            @test StaticLint.has_getproperty_method(bindingof(cst.args[1]))
            @test StaticLint.has_getproperty_method(refof(cst.args[3]))
        end
        let cst = parse_and_pass("""
        struct T
            f1
            f2
        end
        Base.getproperty(x::T, s) = (x,s)
        f(x::T) = x.f3
        """)
            @test !StaticLint.hasref(cst.args[3].args[2].args[1].args[2].args[1])
            @test isempty(StaticLint.collect_hints(cst, getenv(server.files[""], server)))
        end
        let cst = parse_and_pass("""
        struct T{S}
            f1
            f2
        end
        Base.getproperty(x::T{Int}, s) = (x,s)
        f(x::T) = x.f3
        """)
            @test !StaticLint.hasref(cst.args[3].args[2].args[1].args[2].args[1])
            @test StaticLint.is_type_of_call_to_getproperty(cst.args[2].args[1].args[2].args[2].args[1])
            @test isempty(StaticLint.collect_hints(cst, getenv(server.files[""], server)))
        end

        let cst = parse_and_pass("f(x::Module) = x.parent1")
            @test StaticLint.has_getproperty_method(server.external_env.symbols[:Core][:Module], getenv(server.files[""], server))
            @test !StaticLint.has_getproperty_method(server.external_env.symbols[:Core][:DataType], getenv(server.files[""], server))
            @test isempty(StaticLint.collect_hints(cst, getenv(server.files[""], server)))
        end
        let cst = parse_and_pass("f(x::DataType) = x.sdf")
            @test !isempty(StaticLint.collect_hints(cst, getenv(server.files[""], server)))
        end
    end
    @testset "using of self" begin # e.g. `using StaticLint: StaticLint`
        let cst = parse_and_pass("""
        function f(a::rand) a end
        function f(a::Base.rand) a end
        function f(a::Int) a end
        Base.Int32(x) = 1
        function f(a::Int32) a end
        Base.fetch(x) = 1
        function f(a::fetch) a end
        """)
            @test errorof(cst.args[1].args[1].args[2]) === StaticLint.InvalidTypeDeclaration
            @test errorof(cst.args[2].args[1].args[2]) === StaticLint.InvalidTypeDeclaration
            @test errorof(cst.args[3].args[1].args[2]) === nothing
            @test errorof(cst.args[5].args[1].args[2]) === nothing
            @test errorof(cst.args[7].args[1].args[2]) === StaticLint.InvalidTypeDeclaration
        end

        @testset "interpret @eval" begin # e.g. `using StaticLint: StaticLint`
            let cst = parse_and_pass("""
        let
            @eval adf = 1
        end
        """)
                @test StaticLint.scopehasbinding(scopeof(cst), "adf")
                @test !StaticLint.scopehasbinding(scopeof(cst[1]), "adf")
            end
            let cst = parse_and_pass("""
        let
            @eval a,d,f = 1,2,3
        end
        """)
                @test StaticLint.scopehasbinding(scopeof(cst), "a")
                @test StaticLint.scopehasbinding(scopeof(cst), "d")
                @test StaticLint.scopehasbinding(scopeof(cst), "f")
                @test !StaticLint.scopehasbinding(scopeof(cst[1]), "a")
                @test !StaticLint.scopehasbinding(scopeof(cst[1]), "d")
                @test !StaticLint.scopehasbinding(scopeof(cst[1]), "f")
            end
            let cst = parse_and_pass("""
        let
            @eval a = 1
            @eval d = 2
            @eval f = 3
        end
        """)
                @test StaticLint.scopehasbinding(scopeof(cst), "a")
                @test StaticLint.scopehasbinding(scopeof(cst), "d")
                @test StaticLint.scopehasbinding(scopeof(cst), "f")
                @test !StaticLint.scopehasbinding(scopeof(cst.args[1]), "a")
                @test !StaticLint.scopehasbinding(scopeof(cst.args[1]), "d")
                @test !StaticLint.scopehasbinding(scopeof(cst.args[1]), "f")
            end

            let cst = parse_and_pass("""
        let name = :adf
            @eval \$name = 1
        end
        """)
                @test StaticLint.scopehasbinding(scopeof(cst), "adf")
                @test !StaticLint.scopehasbinding(scopeof(cst.args[1]), "adf")
            end
            let cst = parse_and_pass("""
        let name = [:adf]
            @eval \$name = 1
        end
        """)
                @test !StaticLint.scopehasbinding(scopeof(cst), "adf")
                @test !StaticLint.scopehasbinding(scopeof(cst.args[1]), "adf")
            end

            let cst = parse_and_pass("""
        for name = [:adf, :asdf, :asdfs]
            @eval \$name = 1
        end
        """)
                @test StaticLint.scopehasbinding(scopeof(cst), "adf")
                @test StaticLint.scopehasbinding(scopeof(cst), "asdf")
                @test StaticLint.scopehasbinding(scopeof(cst), "asdfs")
            end
            let cst = parse_and_pass("""
        for name = (:adf, :asdf, :asdfs)
            @eval \$name = 1
        end
        """)
                @test StaticLint.scopehasbinding(scopeof(cst), "adf")
                @test StaticLint.scopehasbinding(scopeof(cst), "asdf")
                @test StaticLint.scopehasbinding(scopeof(cst), "asdfs")
            end
            let cst = parse_and_pass("""
        let name = :adf
            @eval \$name(x) = 1
        end
        adf(1,2)
        """)
                @test StaticLint.scopehasbinding(scopeof(cst), "adf")
                @test !StaticLint.scopehasbinding(scopeof(cst.args[1]), "adf")
                @test errorof(cst.args[2]) === StaticLint.IncorrectCallArgs
            end
            let cst = parse_and_pass("""
        for name in (:sdf, :asdf)
            @eval \$name(x) = 1
        end
        sdf(1,2)
        """)
                @test StaticLint.scopehasbinding(scopeof(cst), "sdf")
                @test !StaticLint.scopehasbinding(scopeof(cst.args[1]), "asdf")
                @test errorof(cst[2]) === StaticLint.IncorrectCallArgs
            end
        end
    end

    @testset "check for " begin # e.g. `using StaticLint: StaticLint`
        let cst = parse_and_pass("""
        module A
        module B
        struct T end
        end
        using .B
        function T(t::B.T)
        end
        end
        """)
            @test bindingof(cst.args[1].args[3].args[3]) != refof(cst.args[1].args[3].args[3].args[1].args[2].args[2].args[2].args[1])
            @test bindingof(cst.args[1].args[3].args[1].args[3].args[1]) == refof(cst.args[1].args[3].args[3][2][3][3][3][1])
        end
    end
    @testset "misc" begin # e.g. `using StaticLint: StaticLint`
        let cst = parse_and_pass("""
        import Base: Bool
        function Bool(x) x end
        ^(z::Complex, n::Bool) = n ? z : one(z)
        """)
            @test isempty(StaticLint.collect_hints(cst, getenv(server.files[""], server)))
        end
        let cst = parse_and_pass("""
        (rand(d::Vector{T})::T) where {T}  =  1
        """)
            @test isempty(StaticLint.collect_hints(cst, getenv(server.files[""], server)))
        end
    end
    @testset "Test self" begin
        empty!(server.files)
        f = StaticLint.loadfile(server, joinpath(@__DIR__, "..", "src", "StaticLint.jl"))
        StaticLint.semantic_pass(f)
    end

    let cst = parse_and_pass("""
    using Base:@irrational
    @irrational ase 0.45343 π
    ase
    """)
        @test isempty(StaticLint.collect_hints(cst, getenv(server.files[""], server)))
    end

    @testset "quoted getfield" begin
        let cst = parse_and_pass("Base.:sin")
            @test isempty(StaticLint.collect_hints(cst[1], getenv(server.files[""], server)))
        end
        @testset "quoted getfield" begin
            let cst = parse_and_pass("Base.:sin")
                @test isempty(StaticLint.collect_hints(cst.args[1], getenv(server.files[""], server)))
            end

            let cst = parse_and_pass("""
        sin(1,1)
        Base.sin(1,1)
        Base.:sin(1,1)
        """)
                @test errorof(cst.args[1]) === errorof(cst.args[2]) === errorof(cst.args[3])
            end
        end
        @testset "overloading" begin
    # overloading of a function that happens to be exported into the current scope.
            let cst = parse_and_pass("""
        Base.sin() = nothing
        sin()
        """)
                @test haskey(cst.meta.scope.names, "sin") #
                @test first(cst.meta.scope.names["sin"].refs) == server.external_env.symbols[:Base][:sin]
                @test isempty(StaticLint.collect_hints(cst[2], getenv(server.files[""], server)))
            end
    # As above but for user defined function
            let cst = parse_and_pass("""
        module M
        f(x) = nothing
        end
        M.f(a,b) = nothing
        M.f(1,2)
        """)
                @test !haskey(cst.meta.scope.names, "f")
                @test errorof(cst.args[3]) === nothing
            end

            let cst = parse_and_pass("""
    sin(1,1)
    Base.sin(1,1)
    Base.:sin(1,1)
    """)
                @test errorof(cst[1]) === errorof(cst[2]) === errorof(cst[3])
            end
        end
    # Non exported function is overloaded
        let cst = parse_and_pass("""
        Base.argtail() = nothing
        Base.argtail()
        """)
            @test !haskey(cst.meta.scope.names, "argtail") #
            @test isempty(StaticLint.collect_hints(cst, getenv(server.files[""], server)))
        end
    # As above but for user defined function
        let cst = parse_and_pass("""
        module M
        ff(x) = nothing
        end
        M.ff() = nothing
        M.ff()
        """)
            @test !haskey(cst.meta.scope.names, "ff")
            @test isempty(StaticLint.collect_hints(cst[3], getenv(server.files[""], server)))
        end

        let cst = parse_and_pass("""
        import Base: argtail
        Base.argtail() = nothing
        Base.argtail()
        argtail()
        """)
            @test cst.meta.scope.names["argtail"] === bindingof(cst[1][2][3][1])
            @test StaticLint.get_method(cst.meta.scope.names["argtail"].refs[2]) isa CSTParser.EXPR
            @test cst[3][1][3][1].meta.ref == cst.meta.scope.names["argtail"]
            @test isempty(StaticLint.collect_hints(cst, getenv(server.files[""], server)))
        end
    end

    @testset "on demand resolving of export statements" begin
        let cst = parse_and_pass("""
            module TopModule
            abstract type T end
            export T
            module SubModule
            using ..TopModule
            T
            end
            end""")
            @test refof(cst.args[1].args[3].args[3].args[3].args[2]) !== nothing
        end
    end


    @testset "check kw default definition" begin
        function kw_default_ok(s)
            cst = parse_and_pass(s)
            @test errorof(cst.args[1].args[2].args[2]) === nothing
        end
        function kw_default_notok(s)
            cst = parse_and_pass(s)
            @test errorof(cst.args[1].args[2].args[2]) == StaticLint.KwDefaultMismatch
        end

        kw_default_ok("f(x::Float64 = 0.1)")
        kw_default_ok("f(x::Float64 = f())")
        kw_default_ok("f(x::Float32 = f())")
        kw_default_ok("f(x::Float32 = 3f0")
        kw_default_ok("f(x::Float32 = 3_0f0")
        kw_default_ok("f(x::Float32 = 0f00")
        kw_default_ok("f(x::Float32 = -0f02")
        kw_default_ok("f(x::Float32 = Inf32")
        kw_default_ok("f(x::Float32 = 30f3")
        kw_default_ok("f(x::String = \"1\")")
        kw_default_ok("f(x::String = f())")
        kw_default_ok("f(x::Symbol = :x")
        kw_default_ok("f(x::Symbol = f()")
        kw_default_ok("f(x::Char = 'a'")
        kw_default_ok("f(x::Bool = true")
        kw_default_ok("f(x::Bool = false")
        kw_default_ok("f(x::UInt8 = 0b0100_0010")
        kw_default_ok("f(x::UInt16 = 0b0000_0000_0000")
        kw_default_ok("f(x::UInt32 = 0b00000000000000000000000000000000")
        kw_default_ok("f(x::UInt8 = 0o000")
        kw_default_ok("f(x::UInt16 = 0o0_0_0_0_0_0")
        kw_default_ok("f(x::UInt32 = 0o000000000")
        kw_default_ok("f(x::UInt64 = 0o000_000_000_000_0")
        kw_default_ok("f(x::UInt8 = 0x0")
        kw_default_ok("f(x::UInt16 = 0x0000")
        kw_default_ok("f(x::UInt32 = 0x00000")
        kw_default_ok("f(x::UInt32 = -0x00000")
        kw_default_ok("f(x::UInt64 = 0x0000_0000_0")
        kw_default_ok("f(x::UInt128 = 0x00000000_00000000_00000000_00000000")
        kw_default_ok("f(x::UInt128 = 0x00000000_00000000_00000000_00000000")
        if Sys.WORD_SIZE == 64
            kw_default_ok("f(x::Int64 = 0")
            kw_default_ok("f(x::UInt = 0x0000_0000_0")
        else
            kw_default_ok("f(x::Int32 = 0")
            kw_default_ok("f(x::UInt = 0x0000_0")
        end
        kw_default_ok("f(x::Int = 1)")
        kw_default_ok("f(x::Int = f())")
        kw_default_ok("f(x::Int8 = Int8(0)")
        kw_default_ok("f(x::Int8 = convert(Int8,0)")

        if Sys.WORD_SIZE == 64
            kw_default_notok("f(x::Int8 = 0")
            kw_default_notok("f(x::Int16 = 0")
            kw_default_notok("f(x::Int32 = 0")
            kw_default_notok("f(x::Int64 = 0x0000_0000_0")
            kw_default_notok("f(x::Int128 = 0")
        else
            kw_default_notok("f(x::Int8 = 0")
            kw_default_notok("f(x::Int16 = 0")
            kw_default_notok("f(x::Int32 = 0x0000_0")
            kw_default_notok("f(x::Int64 = 0")
            kw_default_notok("f(x::Int128 = 0")
        end
        kw_default_notok("f(x::Int8 = 0000_0000")
        kw_default_notok("f(x::Int16 = 0000_0000")
        kw_default_notok("f(x::Int128 = 0000_0000")
        kw_default_notok("f(x::Float64 = 1)")
        kw_default_notok("f(x::Float32 = 3.4")
        kw_default_notok("f(x::Float32 = -23.")
        kw_default_notok("f(x::Int = 0.1)")
        kw_default_notok("f(x::String = 0.1)")
        kw_default_notok("f(x::Symbol = \"a\"")
        kw_default_notok("f(x::Char = \"a\"")
        kw_default_notok("f(x::Bool = 1")
        kw_default_notok("f(x::Bool = 0x01")
        kw_default_notok("f(x::UInt8 = 0b000000000")
        kw_default_notok("f(x::UInt16 = 0b0000_0000_0000_0000_0")
        kw_default_notok("f(x::UInt32 = 0b0")
        kw_default_notok("f(x::UInt64 = 0b0_0")
        kw_default_notok("f(x::UInt128 = 0b0")
        kw_default_notok("f(x::UInt8 = 0o0000")
        kw_default_notok("f(x::UInt16 = 0o0")
        kw_default_notok("f(x::UInt32 = 0o00000000000000")
        kw_default_notok("f(x::UInt64 = 0o0_0")
        kw_default_notok("f(x::UInt128 = 0o00")
        kw_default_notok("f(x::UInt8 = 0x000")
        kw_default_notok("f(x::UInt16 = 0x00000")
        kw_default_notok("f(x::UInt32 = 0x0000_00_000")
        kw_default_notok("f(x::UInt64 = 0x000_0_0")
        kw_default_notok("f(x::UInt128 = 0x000000")
    end

    @testset "check_use_of_literal" begin
        let cst = parse_and_pass("""
            module \"a\" end
            abstract type \"\"\"123\"\"\" end
            primitive type 1 8 end
            struct 1.0 end
            mutable struct 'a' end
            1 = 1
            f(true = 1)
            123::123
            123 isa false
            """)
            @test errorof(cst.args[1].args[2]) === StaticLint.InappropriateUseOfLiteral
            @test errorof(cst.args[2].args[1]) === StaticLint.InappropriateUseOfLiteral
            @test errorof(cst.args[3].args[1]) === StaticLint.InappropriateUseOfLiteral
            @test errorof(cst.args[4].args[2]) === StaticLint.InappropriateUseOfLiteral
            @test errorof(cst.args[5].args[2]) === StaticLint.InappropriateUseOfLiteral
            @test errorof(cst.args[6].args[1]) === StaticLint.InappropriateUseOfLiteral
            @test errorof(cst.args[7].args[2].args[1]) === StaticLint.InappropriateUseOfLiteral
            @test errorof(cst.args[8].args[2]) === StaticLint.InappropriateUseOfLiteral
            @test errorof(cst.args[9].args[3]) === StaticLint.InappropriateUseOfLiteral
        end
    end

    @testset "check_break_continue" begin
        let cst = parse_and_pass("""
            for i = 1:10
                continue
            end
            break
            """)
            @test errorof(cst.args[1].args[2].args[1]) === nothing
            @test errorof(cst.args[2]) === StaticLint.ShouldBeInALoop
        end
    end

    @testset "@." begin
        let cst = parse_and_pass("@. a + b")
            @test StaticLint.hasref(cst.args[1].args[1])
        end
    end

    @testset "using" begin
        cst = parse_and_pass("using Base")
        @test StaticLint.hasbinding(cst.args[1].args[1].args[1])

        cst = parse_and_pass("using Base.Meta")
        @test !StaticLint.hasbinding(cst.args[1].args[1].args[1])
        @test StaticLint.hasbinding(cst.args[1].args[1].args[2])
        @test haskey(cst.meta.scope.modules, :Meta)

        cst = parse_and_pass("using Core.Compiler.Pair")
        @test !StaticLint.hasbinding(cst.args[1].args[1].args[1])
        @test !StaticLint.hasbinding(cst.args[1].args[1].args[2])
        @test StaticLint.hasbinding(cst.args[1].args[1].args[3])

        cst = parse_and_pass("using Base.UUID, Base.any")
        @test StaticLint.hasbinding(cst.args[1].args[1].args[2])
        @test StaticLint.hasbinding(cst.args[1].args[2].args[2])

        cst = parse_and_pass("using Base.Meta: quot, lower")
        @test StaticLint.hasbinding(cst.args[1].args[1].args[2].args[1])
        @test StaticLint.hasbinding(cst.args[1].args[1].args[3].args[1])

        cst = parse_and_pass("using Base.Meta: quot, lower")
    end

    @testset "issue 1609" begin
        let
            cst1 = parse_and_pass("function g(@nospecialize(x), y) x + y end")
            cst2 = parse_and_pass("function g(@nospecialize(x), y) y end")
            @test !StaticLint.haserror(cst1.args[1].args[1].args[2].args[3])
            @test StaticLint.haserror(cst2.args[1].args[1].args[2].args[3])
        end
    end
    @testset "j-vsc issue 1835" begin
        let
            cst = parse_and_pass("""const x::T = x
            local const x = 1""")
            @test errorof(cst.args[1]) === (VERSION < v"1.8.0-DEV.1500" ? StaticLint.TypeDeclOnGlobalVariable : nothing)
            @test errorof(cst.args[2]) === StaticLint.UnsupportedConstLocalVariable
        end
    end

    @testset "issue 1609" begin
        let
            cst1 = parse_and_pass("function g(@nospecialize(x), y) x + y end")
            cst2 = parse_and_pass("function g(@nospecialize(x), y) y end")
            @test !StaticLint.haserror(cst1.args[1].args[1].args[2].args[3])
            @test StaticLint.haserror(cst2.args[1].args[1].args[2].args[3])
        end
    end

    @testset "issue #226" begin
        cst = parse_and_pass("function my_function(::Any...) end")
        @test !StaticLint.haserror(cst.args[1].args[1].args[2])
    end

    @testset "issue #218" begin
        cst = parse_and_pass("""
        struct Asdf end

        function foo(x)
            if x > 0
                ret = Asdf
            else
                ret = "hello"
            end
        end

        function foo(x)
            if x > 0
                ret = Asdf()
            else
                ret = "hello"
            end
        end""")
        @test errorof(cst.args[2].args[2].args[1].args[3].args[1].args[1]) !== StaticLint.InvalidRedefofConst
        @test errorof(cst.args[3].args[2].args[1].args[3].args[1].args[1]) !== StaticLint.InvalidRedefofConst
    end

    if VERSION > v"1.5-"
        @testset "issue #210" begin
            cst = parse_and_pass("""h()::@NamedTuple{a::Int,b::String} = (a=1, b = "s")""")
            @test isempty(StaticLint.collect_hints(cst, getenv(server.files[""], server)))
        end
    end
    if isdefined(Base, Symbol("@kwdef"))
        @testset "Base.@kwdef" begin
            cst = parse_and_pass("""
            Base.@kwdef struct T
                arg = 1
            end""")
            @test isempty(StaticLint.collect_hints(cst, getenv(server.files[""], server)))
        end
    end
    @testset "type inference by use" begin
        cst = parse_and_pass("""
        f(x::String) = true
        function g(x)
            f(x)
        end""")
        @test bindingof(cst.args[2].args[1].args[2]).type !== nothing

        cst = parse_and_pass("""
        f(x::String) = true
        f(x::Char) = true
        function g(x)
            f(x)
        end""")
        @test bindingof(cst.args[3].args[1].args[2]).type === nothing

        cst = parse_and_pass("""
        f(x::String) = true
        f1(x::String) = true
        function g(x)
            f(x)
            f1(x)
        end""")
        @test bindingof(cst.args[3].args[1].args[2]).type !== nothing

        cst = parse_and_pass("""
        f(x::String) = true
        f1(x::Char) = true
        function g(x)
            f(x)
            f1(x)
        end""")
        @test bindingof(cst.args[3].args[1].args[2]).type === nothing

        cst = parse_and_pass("""
        f(x::String) = true
        f1(x) = true
        function g(x)
            f(x)
            f1(x)
        end""")
        @test bindingof(cst.args[3].args[1].args[2]).type !== nothing
    end
end

@testset "add eval method to modules/toplevel scope" begin
    cst = parse_and_pass("""
    module M
    expr = :(a + b)
    eval(expr)
    end
    """)
    @test !StaticLint.haserror(cst.args[1].args[3].args[2])

    cst = parse_and_pass("""
    expr = :(a + b)
    eval(expr)
    """)
    @test !StaticLint.haserror(cst.args[2])
end

@testset "reparse" begin
    cst = parse_and_pass("""
    x = 1
    function f(arg)
        x
    end
    """)
    @test StaticLint.hasref(cst.args[2].args[2].args[1])
    StaticLint.clear_meta(cst[2])
    @test !StaticLint.hasref(cst.args[2].args[2].args[1])
    StaticLint.semantic_pass(server.files[""], CSTParser.EXPR[cst[2]])
    @test StaticLint.hasref(cst.args[2].args[2].args[1])
end

@testset "duplicate function argument" begin
    cst = parse_and_pass("""
    f(a,a) = a
    """)
    @test errorof(cst[1][1][5]) == StaticLint.DuplicateFuncArgName
end

@testset "type alias bindings" begin
    cst = parse_and_pass("""
    T{S} = Vector{S}
    """)
    @test haskey(cst.meta.scope.names, "T")
    @test haskey(cst[1].meta.scope.names, "S")
end

@testset ":call w/ :parameters traverse order" begin
    cst = parse_and_pass("""
    function f(arg; kw = arg)
        arg * kw
    end
    """)
    @test isempty(StaticLint.collect_hints(cst, getenv(server.files[""], server)))
end

@testset "handle shadow bindings on method" begin
    cst = parse_and_pass("""
    f(x) = 1
    g = f
    g(1)
    """)
    @test isempty(StaticLint.collect_hints(cst, getenv(server.files[""], server)))
end

@testset "documented symbol resolving" begin
    cst = parse_and_pass("""
    \"\"\"
    doc
    \"\"\"
    func
    func(x) = 1
    """)
    @test isempty(StaticLint.collect_hints(cst, getenv(server.files[""], server)))

    cst = parse_and_pass("""
    \"\"\"
    doc
    \"\"\"
    func(a,b)::Int
    func(x, b) = 1
    """)
    @test isempty(StaticLint.collect_hints(cst, getenv(server.files[""], server)))
end

@testset "unused bindings" begin
    cst = parse_and_pass("""
    function f(arg, arg2)
        arg*arg2
        arg3 = 1
    end
    """)
    @test errorof(cst[1][3][2][1]) !== nothing

    cst = parse_and_pass("""
    function f()
        arg = false
        while arg
            if arg
            end
            arg = true
        end
    end
    """)
    @test isempty(StaticLint.collect_hints(cst, server))

    cst = parse_and_pass("""
    function f(arg)
        arg
        while true
            arg = 1
        end
    end
    """)
    @test isempty(StaticLint.collect_hints(cst, server))

    cst = parse_and_pass("""
    function f(arg)
        arg
        while true
            while true
                arg = 1
            end
        end
    end
    """)
    @test isempty(StaticLint.collect_hints(cst, server))

    cst = parse_and_pass("""
    function f()
        (a = 1, b = 2)
    end
    """)
    @test isempty(StaticLint.collect_hints(cst, server))

    cst = parse_and_pass("""
    function f()
        arg = 0
        if 1
            while true
                arg = 1
            end
        end
    end
    """)
    @test isempty(StaticLint.collect_hints(cst, server))
end

@testset "unwrap sig" begin
    cst = parse_and_pass("""
    function multiply!(x::T, y::Integer) where {T} end
    multiply!(1, 3)
    """)
    @test errorof(cst[2]) === nothing

    cst = parse_and_pass("""
    function multiply!(x::T, y::Integer)::T where {T} end
    multiply!(1, 3)
    """)
    @test errorof(cst[2]) === nothing

    @test StaticLint.haserror(parse_and_pass("function f(z::T)::Nothing where T end")[1].args[1].args[1].args[1].args[2])
    @test StaticLint.haserror(parse_and_pass("function f(z::T) where T end")[1].args[1].args[1].args[2])
end

@testset "clear .type refs" begin
    cst = parse_and_pass("""
    struct T end
    function f(x::T)
    end
    """)
    @test bindingof(cst[2][2][3]).type == bindingof(cst[1])
    StaticLint.clear_meta(cst[1])
    @test bindingof(cst[2][2][3]).type === nothing
end

@testset "clear .type refs" begin
    cst = parse_and_pass("""
    struct T{S,R} where S <: Number where R <: Number
    end
    """)
    @test isempty(StaticLint.collect_hints(cst, server))

    cst = parse_and_pass("""
    struct T{S,R} <: Number where S <: Number
        x::S
    end
    """)
    @test isempty(StaticLint.collect_hints(cst, server))
end

include("typeinf.jl")

@testset "where type param infer" begin
    cst = parse_and_pass("""
    foo(u::Union) = 1
    function foo(x::T) where {T}
        x + foo(T)
    end
    """)

    @test cst[2].meta.scope.names["T"].type isa SymbolServer.DataTypeStore
    @test isempty(StaticLint.collect_hints(cst, server))
end

@testset "where type param infer" begin
    cst = parse_and_pass("""
    bar(u::Union) = 1
    foo(x::T, y::S, q::V) where {T, S <: V} where {V <: Integer} = x + y + q + bar(S) + bar(T) + bar(V)
    """)

    @test cst[2].meta.scope.names["T"].type isa SymbolServer.DataTypeStore
    @test cst[2].meta.scope.names["S"].type isa SymbolServer.DataTypeStore
    @test cst[2].meta.scope.names["V"].type isa SymbolServer.DataTypeStore
    @test isempty(StaticLint.collect_hints(cst, server))
end

@testset "softscope" begin
    cst = parse_and_pass("""
    function foo()
        x = 1
        x
        if rand(Bool)
            x = 2
        end
        x
        while rand(Bool)
            x = 3
        end
        x
        for _ in 1:2
            x = 4
            y = 1
        end
        x
    end
    """)

    # check soft-scope bindings are lifted to parent scope
    @test refof(cst[1][3][2]) == bindingof(cst[1][3][1][1])
    @test refof(cst[1][3][4]) == bindingof(cst[1][3][3][3][1][1])
    @test refof(cst[1][3][6]) == bindingof(cst[1][3][5][3][1][1])
    @test refof(cst[1][3][8]) == bindingof(cst[1][3][7][3][1][1])

    # check binding made in soft-scope with no matching binidng in parent scope isn't lifted
    @test !haskey(scopeof(cst[1]).names, "y")
    @test haskey(scopeof(cst[1][3][7]).names, "y")


    @test length(StaticLint.loose_refs(bindingof(cst[1][3][1][1]))) == 8
    @test length(StaticLint.loose_refs(bindingof(cst[1][3][3][3][1][1]))) == 8
    @test length(StaticLint.loose_refs(bindingof(cst[1][3][5][3][1][1]))) == 8
    @test length(StaticLint.loose_refs(bindingof(cst[1][3][7][3][1][1]))) == 8

    cst = parse_and_pass("""
    function foo()
        for _ in 1:2
            x = 1
            x
        end
        x
        x = 1
        x
    end
    """)
    @test length(StaticLint.loose_refs(bindingof(cst[1][3][1][3][1][1]))) == 2
    @test length(StaticLint.loose_refs(bindingof(cst[1][3][3][1]))) == 2
end

# @testset "test workspace packages" begin
#     empty!(server.files)
#     s1 = """
#     module WorkspaceMod
#     inner_sym = 1
#     exported_sym = 1
#     export exported_sym
#     end"""
#     f1 = StaticLint.File("workspacemod.jl", s1, CSTParser.parse(s1, true), nothing, server)
#     StaticLint.setroot(f1, f1)
#     StaticLint.setfile(server, f1.path, f1)
#     StaticLint.semantic_pass(f1)
#     server.workspacepackages["WorkspaceMod"] = f1
#     s2 = """
#     using WorkspaceMod
#     exported_sym
#     WorkspaceMod.inner_sym
#     """
#     f2 = StaticLint.File("someotherfile.jl", s2, CSTParser.parse(s2, true), nothing, server)
#     StaticLint.setroot(f2, f2)
#     StaticLint.setfile(server, f2.path, f2)
#     StaticLint.semantic_pass(f2)
#     @test StaticLint.hasref(StaticLint.getcst(f2)[1][2][1])
#     @test StaticLint.hasref(StaticLint.getcst(f2)[2])
#     @test StaticLint.hasref(StaticLint.getcst(f2)[3][3][1])
# end
@testset "#1218" begin
    cst = parse_and_pass("""function foo(a; p) a+p end
    foo(1, p = true)""")
    @test isempty(StaticLint.collect_hints(cst, server))

    cst = parse_and_pass("""function foo(a; p) a end
    foo(1, p = true)""")
    @test cst[1][2][4][1].meta.error != false

    cst = parse_and_pass("""function foo(a; p::Bool) a+p end
    foo(1, p = true)""")
    @test isempty(StaticLint.collect_hints(cst, server))

    cst = parse_and_pass("""function foo(a; p::Bool) a end
    foo(1, p = true)""")
    @test cst[1][2][4][1].meta.error != false
end


if Meta.parse("import a as b", raise = false).head !== :error
    @testset "import as ..." begin
        cst = parse_and_pass("""import Base as base""")
        @test StaticLint.hasbinding(cst[1][2][3])
        @test !StaticLint.hasbinding(cst[1][2][1][1])

        # incomplete expressinon should not error
        cst = parse_and_pass("""import Base as""")
    end
end


@testset "#1218" begin
    cst = parse_and_pass("""
    module Sup
    function myfunc end
    module SubA
    import ..myfunc
    myfunc(x::Int) = println("hello Int: ", x) # Cannot define function ; it already has a value.
    end # module

    end
    """)
    @test isempty(StaticLint.collect_hints(cst, server))

end


@testset "macrocall bindings: #2187" begin
    cst = parse_and_pass("""
    function f(url = 1, file = 1)
        @info "Downloading" source = url dest = file
        return nothing
    end
    """)
    @test isempty(StaticLint.collect_hints(cst, server))
end

@testset "aliased import: #974" begin
    cst = parse_and_pass("""
    const CC = Core.Compiler
    import .CC: div
    """)
    @test isempty(StaticLint.collect_hints(cst, server))

    cst = parse_and_pass("""
    const C = Core
    import .C: div
    """)
    @test isempty(StaticLint.collect_hints(cst, server))
end

<<<<<<< HEAD
@testset "@from basic tests" begin
    # server = StaticLint.setup_server()
    cst1 = parse_and_pass("""@from "a.jl" using am, am2""")
    cst2 = parse_and_pass("""@from "a.jl" using am3: MyStruct31""")
    @test CSTParser.headof(cst1.args[1].args[4]) === :using
    @test CSTParser.headof(cst2.args[1].args[4]) === :using
=======
@testset "kwarg refs" begin
    cst = parse_and_pass("""
    function foo(aaa, bbb; ccc)
        return aaa + bbb + ccc
    end
    """)
    for (_, b) in cst.args[1].meta.scope.names
        @test length(b.refs) == 2
    end

    cst = parse_and_pass("""
    function foo(aaa, bbb::Foo; ccc::Bar)
        return aaa + bbb + ccc
    end
    """)
    for (_, b) in cst.args[1].meta.scope.names
        @test length(b.refs) == 2
    end

    cst = parse_and_pass("""
    function foo(aaa, bbb=1; ccc=2)
        return aaa + bbb + ccc
    end
    """)
    for (_, b) in cst.args[1].meta.scope.names
        @test length(b.refs) == 2
    end
    cst = parse_and_pass("""
    function foo(aaa, bbb::Foo=1; ccc::Bar=2)
        return aaa + bbb + ccc
    end
    """)
    for (_, b) in cst.args[1].meta.scope.names
        @test length(b.refs) == 2
    end
end

@testset "iteration over 1:length(...)" begin
    cst = parse_and_pass("arr = []; [1 for _ in 1:length(arr)]")
    @test isempty(StaticLint.collect_hints(cst, server))
    cst = parse_and_pass("arr = []; [arr[i] for i in 1:length(arr)]")
    @test length(StaticLint.collect_hints(cst, server)) == 2
    cst = parse_and_pass("arr = []; [i for i in 1:length(arr)]")
    @test length(StaticLint.collect_hints(cst, server)) == 0

    cst = parse_and_pass("""
    arr = []
    for _ in 1:length(arr)
    end
    """)
    @test isempty(StaticLint.collect_hints(cst, server))
    cst = parse_and_pass("""
    arr = []
    for i in 1:length(arr)
        arr[i]
    end
    """)
    @test length(StaticLint.collect_hints(cst, server)) == 2
    cst = parse_and_pass("""
    arr = []
    for i in 1:length(arr)
        println(i)
    end
    """)
    @test length(StaticLint.collect_hints(cst, server)) == 0

    cst = parse_and_pass("""
    arr = []
    for _ in 1:length(arr), _ in 1:length(arr)
    end
    """)
    @test isempty(StaticLint.collect_hints(cst, server))
    cst = parse_and_pass("""
    arr = []
    for i in 1:length(arr), j in 1:length(arr)
        arr[i] + arr[j]
    end
    """)
    @test length(StaticLint.collect_hints(cst, server)) == 4
    cst = parse_and_pass("""
    arr = []
    for i in 1:length(arr), j in 1:length(arr)
        println(i + j)
    end
    """)
    @test length(StaticLint.collect_hints(cst, server)) == 0

    cst = parse_and_pass("""
    function f(arr::Vector)
        for i in 1:length(arr), j in 1:length(arr)
            arr[i] + arr[j]
        end
    end
    """)
    @test length(StaticLint.collect_hints(cst, server)) == 0

    cst = parse_and_pass("""
    function f(arr::Array)
        for i in 1:length(arr), j in 1:length(arr)
            arr[i] + arr[j]
        end
    end
    """)
    @test length(StaticLint.collect_hints(cst, server)) == 0

    cst = parse_and_pass("""
    function f(arr::Matrix)
        for i in 1:length(arr), j in 1:length(arr)
            arr[i] + arr[j]
        end
    end
    """)
    @test length(StaticLint.collect_hints(cst, server)) == 0

    cst = parse_and_pass("""
    function f(arr::Array{T,N}) where T where N
        for i in 1:length(arr), j in 1:length(arr)
            arr[i] + arr[j]
        end
    end
    """)
    @test length(StaticLint.collect_hints(cst, server)) == 0

    cst = parse_and_pass("""
    function f(arr::AbstractArray)
        for i in 1:length(arr), j in 1:length(arr)
            arr[i] + arr[j]
        end
    end
    """)
    @test length(StaticLint.collect_hints(cst, server)) == 4

    cst = parse_and_pass("""
    function f(arr)
        for i in 1:length(arr), j in 1:length(arr)
            arr[i] + arr[j]
        end
    end
    """)
    @test length(StaticLint.collect_hints(cst, server)) == 4
end

@testset "assigned but not used with loops" begin
    cst = parse_and_pass("""
    function a!(v)
        next = 0
        for i in eachindex(v)
            current = next
            next = sin(current)
            while true
                current = next
                next = sin(current)
            end
            v[i] = current
        end
    end
    """)
    @test isempty(StaticLint.collect_hints(cst, server))
    cst = parse_and_pass("""
    function f(v)
        next = 0
        for _ in v
            foo = next
            for _ in v
                next = foo
            end
            foo = sin(next)
        end
    end
    """)
    @test isempty(StaticLint.collect_hints(cst, server))
>>>>>>> b3b804a2
end<|MERGE_RESOLUTION|>--- conflicted
+++ resolved
@@ -1804,14 +1804,14 @@
     @test isempty(StaticLint.collect_hints(cst, server))
 end
 
-<<<<<<< HEAD
 @testset "@from basic tests" begin
     # server = StaticLint.setup_server()
     cst1 = parse_and_pass("""@from "a.jl" using am, am2""")
     cst2 = parse_and_pass("""@from "a.jl" using am3: MyStruct31""")
     @test CSTParser.headof(cst1.args[1].args[4]) === :using
     @test CSTParser.headof(cst2.args[1].args[4]) === :using
-=======
+end
+
 @testset "kwarg refs" begin
     cst = parse_and_pass("""
     function foo(aaa, bbb; ccc)
@@ -1983,5 +1983,4 @@
     end
     """)
     @test isempty(StaticLint.collect_hints(cst, server))
->>>>>>> b3b804a2
 end