name = "StaticLint"
uuid = "b3cc710f-9c33-5bdb-a03d-a94903873e97"
version = "4.5.1-DEV"

[deps]
CSTParser = "00ebfdb7-1f24-5e51-bd34-a7502290713f"
Serialization = "9e88b42a-f829-5b0c-bbe9-9e923198166b"
SymbolServer = "cf896787-08d5-524d-9de7-132aaa0cb996"

[compat]
CSTParser = "2.3.1"
SymbolServer = "5.1.1"
julia = "1"

[extras]
LibGit2 = "76f85450-5226-5b5a-8eaa-529ad045b433"
Pkg = "44cfe95a-1eb2-52ea-b672-e2afdf69b78f"
SHA = "ea8e919c-243c-51af-8825-aaa63cd721ce"
Test = "8dfed614-e22c-5e08-85e1-65c5234f0b40"

<<<<<<< HEAD
[compat]
julia = "1"
CSTParser = "3"
SymbolServer = "5"

=======
>>>>>>> 33f58d48
[targets]
test = ["Test", "Pkg", "SHA", "LibGit2"]<|MERGE_RESOLUTION|>--- conflicted
+++ resolved
@@ -8,7 +8,7 @@
 SymbolServer = "cf896787-08d5-524d-9de7-132aaa0cb996"
 
 [compat]
-CSTParser = "2.3.1"
+CSTParser = "3"
 SymbolServer = "5.1.1"
 julia = "1"
 
@@ -18,13 +18,5 @@
 SHA = "ea8e919c-243c-51af-8825-aaa63cd721ce"
 Test = "8dfed614-e22c-5e08-85e1-65c5234f0b40"
 
-<<<<<<< HEAD
-[compat]
-julia = "1"
-CSTParser = "3"
-SymbolServer = "5"
-
-=======
->>>>>>> 33f58d48
 [targets]
 test = ["Test", "Pkg", "SHA", "LibGit2"]